--- conflicted
+++ resolved
@@ -291,11 +291,7 @@
         swiss="data/switzerland-new_format-all_years.csv",
         idees="data/bundle-sector/jrc-idees-2015",
         district_heat_share="data/district_heat_share.csv",
-<<<<<<< HEAD
-        eurostat="data/eurostat-energy_balances-june_2021_edition",
-=======
         eurostat="data/eurostat/eurostat-energy_balances-april_2023_edition",
->>>>>>> cb5d9c43
     output:
         energy_name=resources("energy_totals.csv"),
         co2_name=resources("co2_totals.csv"),
