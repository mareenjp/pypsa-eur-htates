# coding: utf-8 

import pandas as pd

idx = pd.IndexSlice

def build_biomass_potentials():

    #delete empty column C from this sheet first before reading it in
    df = pd.read_excel(snakemake.input.jrc_potentials,
                       "Potentials (PJ)",
                       index_col=[0,1])

    df.rename(columns={"Unnamed: 18":"Municipal waste"},inplace=True)
    df.drop(columns="Total",inplace=True)
    df.replace("-",0.,inplace=True)

    df_dict = {}

    for i in range(36):
        df_dict[df.iloc[i*16,1]] = df.iloc[1+i*16:(i+1)*16].astype(float)

    #convert from PJ to MWh
    df_new = pd.concat(df_dict).rename({"UK" : "GB", "BH" : "BA"})/3.6*1e6
    df_new.index.name = "MWh/a"
    df_new.to_csv(snakemake.output.biomass_potentials_all)

    #  solid biomass includes: Primary agricultural residues (MINBIOAGRW1),
    #  Forestry energy residue (MINBIOFRSF1),
    #  Secondary forestry residues (MINBIOWOOW1),
    #  Secondary Forestry residues – sawdust (MINBIOWOO1a)',
    #  Forestry residues from landscape care biomass (MINBIOFRSF1a),
    #  Municipal waste (MINBIOMUN1)',

    # biogas includes : Manure biomass potential (MINBIOGAS1),
    # Sludge biomass (MINBIOSLU1)

    us_type = pd.Series("", df_new.columns)

    for k,v in snakemake.config['biomass']['classes'].items():
        us_type.loc[v] = k

    biomass_potentials = df_new.swaplevel(0,2).loc[snakemake.config['biomass']['scenario'],snakemake.config['biomass']['year']].groupby(us_type,axis=1).sum()
    biomass_potentials.index.name = "MWh/a"
    biomass_potentials.to_csv(snakemake.output.biomass_potentials)



if __name__ == "__main__":


    # Detect running outside of snakemake and mock snakemake for testing
    if 'snakemake' not in globals():
        from vresutils import Dict
        import yaml
        snakemake = Dict()
        snakemake.input = Dict()
        snakemake.input['jrc_potentials'] = "data/biomass/JRC Biomass Potentials.xlsx"
        snakemake.output = Dict()
        snakemake.output['biomass_potentials'] = 'data/biomass_potentials.csv'
        snakemake.output['biomass_potentials_all']='resources/biomass_potentials_all.csv'
        with open('config.yaml', encoding='utf8') as f:
            snakemake.config = yaml.safe_load(f)
    
<<<<<<< HEAD
    # This is a hack, to be replaced once snakemake is unicode-conform
=======
>>>>>>> a6a88e26
    if 'Secondary Forestry residues sawdust' in snakemake.config['biomass']['classes']['solid biomass']:
        snakemake.config['biomass']['classes']['solid biomass'].remove('Secondary Forestry residues sawdust')
        snakemake.config['biomass']['classes']['solid biomass'].append('Secondary Forestry residues – sawdust')
    
    build_biomass_potentials()<|MERGE_RESOLUTION|>--- conflicted
+++ resolved
@@ -62,10 +62,9 @@
         with open('config.yaml', encoding='utf8') as f:
             snakemake.config = yaml.safe_load(f)
     
-<<<<<<< HEAD
+
     # This is a hack, to be replaced once snakemake is unicode-conform
-=======
->>>>>>> a6a88e26
+
     if 'Secondary Forestry residues sawdust' in snakemake.config['biomass']['classes']['solid biomass']:
         snakemake.config['biomass']['classes']['solid biomass'].remove('Secondary Forestry residues sawdust')
         snakemake.config['biomass']['classes']['solid biomass'].append('Secondary Forestry residues – sawdust')
