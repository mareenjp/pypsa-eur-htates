--- conflicted
+++ resolved
@@ -23,17 +23,15 @@
     update_config_from_wildcards,
 )
 from add_electricity import calculate_annuity, sanitize_carriers, sanitize_locations
-<<<<<<< HEAD
-from build_energy_totals import build_co2_totals, build_eea_co2, build_eurostat_co2
+
 from build_transport_demand import transport_degree_factor
-=======
+
 from build_energy_totals import (
     build_co2_totals,
     build_eea_co2,
     build_eurostat,
     build_eurostat_co2,
 )
->>>>>>> ecbde165
 from networkx.algorithms import complement
 from networkx.algorithms.connectivity.edge_augmentation import k_edge_augmentation
 from prepare_network import maybe_adjust_costs_and_potentials
