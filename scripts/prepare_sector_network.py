# -*- coding: utf-8 -*-
# SPDX-FileCopyrightText: : 2020-2023 The PyPSA-Eur Authors
#
# SPDX-License-Identifier: MIT
"""
Adds all sector-coupling components to the network, including demand and supply
technologies for the buildings, transport and industry sectors.
"""

import logging
import os
import re
from itertools import product

import networkx as nx
import numpy as np
import pandas as pd
import pypsa
import xarray as xr
from _helpers import generate_periodic_profiles, update_config_with_sector_opts
from add_electricity import calculate_annuity, sanitize_carriers
from build_energy_totals import build_co2_totals, build_eea_co2, build_eurostat_co2
from networkx.algorithms import complement
from networkx.algorithms.connectivity.edge_augmentation import k_edge_augmentation
from pypsa.geo import haversine_pts
from pypsa.io import import_components_from_dataframe
from scipy.stats import beta

logger = logging.getLogger(__name__)

from types import SimpleNamespace

spatial = SimpleNamespace()

from packaging.version import Version, parse

pd_version = parse(pd.__version__)
agg_group_kwargs = dict(numeric_only=False) if pd_version >= Version("1.3") else {}


def define_spatial(nodes, options):
    """
    Namespace for spatial.

    Parameters
    ----------
    nodes : list-like
    """
    global spatial

    spatial.nodes = nodes

    # biomass

    spatial.biomass = SimpleNamespace()

    if options.get("biomass_spatial", options["biomass_transport"]):
        spatial.biomass.nodes = nodes + " solid biomass"
        spatial.biomass.locations = nodes
        spatial.biomass.industry = nodes + " solid biomass for industry"
        spatial.biomass.industry_cc = nodes + " solid biomass for industry CC"
    else:
        spatial.biomass.nodes = ["EU solid biomass"]
        spatial.biomass.locations = ["EU"]
        spatial.biomass.industry = ["solid biomass for industry"]
        spatial.biomass.industry_cc = ["solid biomass for industry CC"]

    spatial.biomass.df = pd.DataFrame(vars(spatial.biomass), index=nodes)

    # co2

    spatial.co2 = SimpleNamespace()

    if options["co2_spatial"]:
        spatial.co2.nodes = nodes + " co2 stored"
        spatial.co2.locations = nodes
        spatial.co2.vents = nodes + " co2 vent"
        spatial.co2.process_emissions = nodes + " process emissions"
    else:
        spatial.co2.nodes = ["co2 stored"]
        spatial.co2.locations = ["EU"]
        spatial.co2.vents = ["co2 vent"]
        spatial.co2.process_emissions = ["process emissions"]

    spatial.co2.df = pd.DataFrame(vars(spatial.co2), index=nodes)

    # gas

    spatial.gas = SimpleNamespace()

    if options["gas_network"]:
        spatial.gas.nodes = nodes + " gas"
        spatial.gas.locations = nodes
        spatial.gas.biogas = nodes + " biogas"
        spatial.gas.industry = nodes + " gas for industry"
        spatial.gas.industry_cc = nodes + " gas for industry CC"
        spatial.gas.biogas_to_gas = nodes + " biogas to gas"
    else:
        spatial.gas.nodes = ["EU gas"]
        spatial.gas.locations = ["EU"]
        spatial.gas.biogas = ["EU biogas"]
        spatial.gas.industry = ["gas for industry"]
        spatial.gas.biogas_to_gas = ["EU biogas to gas"]
        if options.get("co2_spatial", options["co2network"]):
            spatial.gas.industry_cc = nodes + " gas for industry CC"
        else:
            spatial.gas.industry_cc = ["gas for industry CC"]

    spatial.gas.df = pd.DataFrame(vars(spatial.gas), index=nodes)

    # ammonia

    if options.get("ammonia"):
        spatial.ammonia = SimpleNamespace()
        if options.get("ammonia") == "regional":
            spatial.ammonia.nodes = nodes + " NH3"
            spatial.ammonia.locations = nodes
        else:
            spatial.ammonia.nodes = ["EU NH3"]
            spatial.ammonia.locations = ["EU"]

        spatial.ammonia.df = pd.DataFrame(vars(spatial.ammonia), index=nodes)

    # hydrogen
    spatial.h2 = SimpleNamespace()
    spatial.h2.nodes = nodes + " H2"
    spatial.h2.locations = nodes

    # methanol
    spatial.methanol = SimpleNamespace()
    spatial.methanol.nodes = ["EU methanol"]
    spatial.methanol.locations = ["EU"]

    # oil
    spatial.oil = SimpleNamespace()
    spatial.oil.nodes = ["EU oil"]
    spatial.oil.locations = ["EU"]

    # uranium
    spatial.uranium = SimpleNamespace()
    spatial.uranium.nodes = ["EU uranium"]
    spatial.uranium.locations = ["EU"]

    # coal
    spatial.coal = SimpleNamespace()
    spatial.coal.nodes = ["EU coal"]
    spatial.coal.locations = ["EU"]

    # lignite
    spatial.lignite = SimpleNamespace()
    spatial.lignite.nodes = ["EU lignite"]
    spatial.lignite.locations = ["EU"]

    return spatial


from types import SimpleNamespace

spatial = SimpleNamespace()


def emission_sectors_from_opts(opts):
    sectors = ["electricity"]
    if "T" in opts:
        sectors += ["rail non-elec", "road non-elec"]
    if "H" in opts:
        sectors += ["residential non-elec", "services non-elec"]
    if "I" in opts:
        sectors += [
            "industrial non-elec",
            "industrial processes",
            "domestic aviation",
            "international aviation",
            "domestic navigation",
            "international navigation",
        ]
    if "A" in opts:
        sectors += ["agriculture"]

    return sectors


def get(item, investment_year=None):
    """
    Check whether item depends on investment year.
    """
    if isinstance(item, dict):
        return item[investment_year]
    else:
        return item


def co2_emissions_year(
    countries, input_eurostat, opts, emissions_scope, report_year, input_co2, year
):
    """
    Calculate CO2 emissions in one specific year (e.g. 1990 or 2018).
    """
    eea_co2 = build_eea_co2(input_co2, year, emissions_scope)

    # TODO: read Eurostat data from year > 2014
    # this only affects the estimation of CO2 emissions for BA, RS, AL, ME, MK
    if year > 2014:
        eurostat_co2 = build_eurostat_co2(
            input_eurostat, countries, report_year, year=2014
        )
    else:
        eurostat_co2 = build_eurostat_co2(input_eurostat, countries, report_year, year)

    co2_totals = build_co2_totals(countries, eea_co2, eurostat_co2)

    sectors = emission_sectors_from_opts(opts)

    co2_emissions = co2_totals.loc[countries, sectors].sum().sum()

    # convert MtCO2 to GtCO2
    co2_emissions *= 0.001

    return co2_emissions


# TODO: move to own rule with sector-opts wildcard?
def build_carbon_budget(o, input_eurostat, fn, emissions_scope, report_year):
    """
    Distribute carbon budget following beta or exponential transition path.
    """
    # opts?

    if "be" in o:
        # beta decay
        carbon_budget = float(o[o.find("cb") + 2 : o.find("be")])
        be = float(o[o.find("be") + 2 :])
    if "ex" in o:
        # exponential decay
        carbon_budget = float(o[o.find("cb") + 2 : o.find("ex")])
        r = float(o[o.find("ex") + 2 :])

    countries = snakemake.params.countries

    e_1990 = co2_emissions_year(
        countries,
        input_eurostat,
        opts,
        emissions_scope,
        report_year,
        input_co2,
        year=1990,
    )

    # emissions at the beginning of the path (last year available 2018)
    e_0 = co2_emissions_year(
        countries,
        input_eurostat,
        opts,
        emissions_scope,
        report_year,
        input_co2,
        year=2018,
    )

    planning_horizons = snakemake.params.planning_horizons
    t_0 = planning_horizons[0]

    if "be" in o:
        # final year in the path
        t_f = t_0 + (2 * carbon_budget / e_0).round(0)

        def beta_decay(t):
            cdf_term = (t - t_0) / (t_f - t_0)
            return (e_0 / e_1990) * (1 - beta.cdf(cdf_term, be, be))

        # emissions (relative to 1990)
        co2_cap = pd.Series({t: beta_decay(t) for t in planning_horizons}, name=o)

    if "ex" in o:
        T = carbon_budget / e_0
        m = (1 + np.sqrt(1 + r * T)) / T

        def exponential_decay(t):
            return (e_0 / e_1990) * (1 + (m + r) * (t - t_0)) * np.exp(-m * (t - t_0))

        co2_cap = pd.Series(
            {t: exponential_decay(t) for t in planning_horizons}, name=o
        )

    # TODO log in Snakefile
    csvs_folder = fn.rsplit("/", 1)[0]
    if not os.path.exists(csvs_folder):
        os.makedirs(csvs_folder)
    co2_cap.to_csv(fn, float_format="%.3f")


def add_lifetime_wind_solar(n, costs):
    """
    Add lifetime for solar and wind generators.
    """
    for carrier in ["solar", "onwind", "offwind"]:
        gen_i = n.generators.index.str.contains(carrier)
        n.generators.loc[gen_i, "lifetime"] = costs.at[carrier, "lifetime"]


def haversine(p):
    coord0 = n.buses.loc[p.bus0, ["x", "y"]].values
    coord1 = n.buses.loc[p.bus1, ["x", "y"]].values
    return 1.5 * haversine_pts(coord0, coord1)


def create_network_topology(
    n, prefix, carriers=["DC"], connector=" -> ", bidirectional=True
):
    """
    Create a network topology from transmission lines and link carrier
    selection.

    Parameters
    ----------
    n : pypsa.Network
    prefix : str
    carriers : list-like
    connector : str
    bidirectional : bool, default True
        True: one link for each connection
        False: one link for each connection and direction (back and forth)

    Returns
    -------
    pd.DataFrame with columns bus0, bus1, length, underwater_fraction
    """

    ln_attrs = ["bus0", "bus1", "length"]
    lk_attrs = ["bus0", "bus1", "length", "underwater_fraction"]
    lk_attrs = n.links.columns.intersection(lk_attrs)

    candidates = pd.concat(
        [n.lines[ln_attrs], n.links.loc[n.links.carrier.isin(carriers), lk_attrs]]
    ).fillna(0)

    # base network topology purely on location not carrier
    candidates["bus0"] = candidates.bus0.map(n.buses.location)
    candidates["bus1"] = candidates.bus1.map(n.buses.location)

    positive_order = candidates.bus0 < candidates.bus1
    candidates_p = candidates[positive_order]
    swap_buses = {"bus0": "bus1", "bus1": "bus0"}
    candidates_n = candidates[~positive_order].rename(columns=swap_buses)
    candidates = pd.concat([candidates_p, candidates_n])

    def make_index(c):
        return prefix + c.bus0 + connector + c.bus1

    topo = candidates.groupby(["bus0", "bus1"], as_index=False).mean()
    topo.index = topo.apply(make_index, axis=1)

    if not bidirectional:
        topo_reverse = topo.copy()
        topo_reverse.rename(columns=swap_buses, inplace=True)
        topo_reverse.index = topo_reverse.apply(make_index, axis=1)
        topo = pd.concat([topo, topo_reverse])

    return topo


# TODO merge issue with PyPSA-Eur
def update_wind_solar_costs(n, costs):
    """
    Update costs for wind and solar generators added with pypsa-eur to those
    cost in the planning year.
    """
    # NB: solar costs are also manipulated for rooftop
    # when distribution grid is inserted
    n.generators.loc[n.generators.carrier == "solar", "capital_cost"] = costs.at[
        "solar-utility", "fixed"
    ]

    n.generators.loc[n.generators.carrier == "onwind", "capital_cost"] = costs.at[
        "onwind", "fixed"
    ]

    # for offshore wind, need to calculated connection costs

    # assign clustered bus
    # map initial network -> simplified network
    busmap_s = pd.read_csv(snakemake.input.busmap_s, index_col=0).squeeze()
    busmap_s.index = busmap_s.index.astype(str)
    busmap_s = busmap_s.astype(str)
    # map simplified network -> clustered network
    busmap = pd.read_csv(snakemake.input.busmap, index_col=0).squeeze()
    busmap.index = busmap.index.astype(str)
    busmap = busmap.astype(str)
    # map initial network -> clustered network
    clustermaps = busmap_s.map(busmap)

    # code adapted from pypsa-eur/scripts/add_electricity.py
    for connection in ["dc", "ac"]:
        tech = "offwind-" + connection
        profile = snakemake.input["profile_offwind_" + connection]
        with xr.open_dataset(profile) as ds:
            underwater_fraction = ds["underwater_fraction"].to_pandas()
            connection_cost = (
                snakemake.params.length_factor
                * ds["average_distance"].to_pandas()
                * (
                    underwater_fraction
                    * costs.at[tech + "-connection-submarine", "fixed"]
                    + (1.0 - underwater_fraction)
                    * costs.at[tech + "-connection-underground", "fixed"]
                )
            )

            # convert to aggregated clusters with weighting
            weight = ds["weight"].to_pandas()

            # e.g. clusters == 37m means that VRE generators are left
            # at clustering of simplified network, but that they are
            # connected to 37-node network
            if snakemake.wildcards.clusters[-1:] == "m":
                genmap = busmap_s
            else:
                genmap = clustermaps

            connection_cost = (connection_cost * weight).groupby(
                genmap
            ).sum() / weight.groupby(genmap).sum()

            capital_cost = (
                costs.at["offwind", "fixed"]
                + costs.at[tech + "-station", "fixed"]
                + connection_cost
            )

            logger.info(
                "Added connection cost of {:0.0f}-{:0.0f} Eur/MW/a to {}".format(
                    connection_cost[0].min(), connection_cost[0].max(), tech
                )
            )

            n.generators.loc[
                n.generators.carrier == tech, "capital_cost"
            ] = capital_cost.rename(index=lambda node: node + " " + tech)


def add_carrier_buses(n, carrier, nodes=None):
    """
    Add buses to connect e.g. coal, nuclear and oil plants.
    """
    if nodes is None:
        nodes = vars(spatial)[carrier].nodes
    location = vars(spatial)[carrier].locations

    # skip if carrier already exists
    if carrier in n.carriers.index:
        return

    if not isinstance(nodes, pd.Index):
        nodes = pd.Index(nodes)

    n.add("Carrier", carrier)

    unit = "MWh_LHV" if carrier == "gas" else "MWh_th"

    n.madd("Bus", nodes, location=location, carrier=carrier, unit=unit)

    # capital cost could be corrected to e.g. 0.2 EUR/kWh * annuity and O&M
    n.madd(
        "Store",
        nodes + " Store",
        bus=nodes,
        e_nom_extendable=True,
        e_cyclic=True,
        carrier=carrier,
        capital_cost=0.2
        * costs.at[carrier, "discount rate"],  # preliminary value to avoid zeros
    )

    n.madd(
        "Generator",
        nodes,
        bus=nodes,
        p_nom_extendable=True,
        carrier=carrier,
        marginal_cost=costs.at[carrier, "fuel"],
    )


# TODO: PyPSA-Eur merge issue
def remove_elec_base_techs(n):
    """
    Remove conventional generators (e.g. OCGT) and storage units (e.g.
    batteries and H2) from base electricity-only network, since they're added
    here differently using links.
    """
    for c in n.iterate_components(snakemake.params.pypsa_eur):
        to_keep = snakemake.params.pypsa_eur[c.name]
        to_remove = pd.Index(c.df.carrier.unique()).symmetric_difference(to_keep)
        if to_remove.empty:
            continue
        logger.info(f"Removing {c.list_name} with carrier {list(to_remove)}")
        names = c.df.index[c.df.carrier.isin(to_remove)]
        n.mremove(c.name, names)
        n.carriers.drop(to_remove, inplace=True, errors="ignore")


# TODO: PyPSA-Eur merge issue
def remove_non_electric_buses(n):
    """
    Remove buses from pypsa-eur with carriers which are not AC buses.
    """
    to_drop = list(n.buses.query("carrier not in ['AC', 'DC']").carrier.unique())
    if to_drop:
        logger.info(f"Drop buses from PyPSA-Eur with carrier: {to_drop}")
        n.buses = n.buses[n.buses.carrier.isin(["AC", "DC"])]


def patch_electricity_network(n):
    remove_elec_base_techs(n)
    remove_non_electric_buses(n)
    update_wind_solar_costs(n, costs)
    n.loads["carrier"] = "electricity"
    n.buses["location"] = n.buses.index
    n.buses["unit"] = "MWh_el"
    # remove trailing white space of load index until new PyPSA version after v0.18.
    n.loads.rename(lambda x: x.strip(), inplace=True)
    n.loads_t.p_set.rename(lambda x: x.strip(), axis=1, inplace=True)


def add_co2_tracking(n, options):
    # minus sign because opposite to how fossil fuels used:
    # CH4 burning puts CH4 down, atmosphere up
    n.add("Carrier", "co2", co2_emissions=-1.0)

    # this tracks CO2 in the atmosphere
    n.add("Bus", "co2 atmosphere", location="EU", carrier="co2", unit="t_co2")

    # can also be negative
    n.add(
        "Store",
        "co2 atmosphere",
        e_nom_extendable=True,
        e_min_pu=-1,
        carrier="co2",
        bus="co2 atmosphere",
    )

    # this tracks CO2 stored, e.g. underground
    n.madd(
        "Bus",
        spatial.co2.nodes,
        location=spatial.co2.locations,
        carrier="co2 stored",
        unit="t_co2",
    )

    if options["regional_co2_sequestration_potential"]["enable"]:
        upper_limit = (
            options["regional_co2_sequestration_potential"]["max_size"] * 1e3
        )  # Mt
        annualiser = options["regional_co2_sequestration_potential"]["years_of_storage"]
        e_nom_max = pd.read_csv(
            snakemake.input.sequestration_potential, index_col=0
        ).squeeze()
        e_nom_max = (
            e_nom_max.reindex(spatial.co2.locations)
            .fillna(0.0)
            .clip(upper=upper_limit)
            .mul(1e6)
            / annualiser
        )  # t
        e_nom_max = e_nom_max.rename(index=lambda x: x + " co2 stored")
    else:
        e_nom_max = np.inf

    n.madd(
        "Store",
        spatial.co2.nodes,
        e_nom_extendable=True,
        e_nom_max=e_nom_max,
        capital_cost=options["co2_sequestration_cost"],
        carrier="co2 stored",
        bus=spatial.co2.nodes,
        lifetime=options["co2_sequestration_lifetime"],
    )

    n.add("Carrier", "co2 stored")

    if options["co2_vent"]:
        n.madd(
            "Link",
            spatial.co2.vents,
            bus0=spatial.co2.nodes,
            bus1="co2 atmosphere",
            carrier="co2 vent",
            efficiency=1.0,
            p_nom_extendable=True,
        )


def add_co2_network(n, costs):
    logger.info("Adding CO2 network.")
    co2_links = create_network_topology(n, "CO2 pipeline ")

    cost_onshore = (
        (1 - co2_links.underwater_fraction)
        * costs.at["CO2 pipeline", "fixed"]
        * co2_links.length
    )
    cost_submarine = (
        co2_links.underwater_fraction
        * costs.at["CO2 submarine pipeline", "fixed"]
        * co2_links.length
    )
    capital_cost = cost_onshore + cost_submarine

    n.madd(
        "Link",
        co2_links.index,
        bus0=co2_links.bus0.values + " co2 stored",
        bus1=co2_links.bus1.values + " co2 stored",
        p_min_pu=-1,
        p_nom_extendable=True,
        length=co2_links.length.values,
        capital_cost=capital_cost.values,
        carrier="CO2 pipeline",
        lifetime=costs.at["CO2 pipeline", "lifetime"],
    )


def add_allam(n, costs):
    logger.info("Adding Allam cycle gas power plants.")

    nodes = pop_layout.index

    n.madd(
        "Link",
        nodes,
        suffix=" allam",
        bus0=spatial.gas.df.loc[nodes, "nodes"].values,
        bus1=nodes,
        bus2=spatial.co2.df.loc[nodes, "nodes"].values,
        carrier="allam",
        p_nom_extendable=True,
        # TODO: add costs to technology-data
        capital_cost=0.6 * 1.5e6 * 0.1,  # efficiency * EUR/MW * annuity
        marginal_cost=2,
        efficiency=0.6,
        efficiency2=costs.at["gas", "CO2 intensity"],
        lifetime=30.0,
    )


def add_dac(n, costs):
    heat_carriers = ["urban central heat", "services urban decentral heat"]
    heat_buses = n.buses.index[n.buses.carrier.isin(heat_carriers)]
    locations = n.buses.location[heat_buses]

    efficiency2 = -(
        costs.at["direct air capture", "electricity-input"]
        + costs.at["direct air capture", "compression-electricity-input"]
    )
    efficiency3 = -(
        costs.at["direct air capture", "heat-input"]
        - costs.at["direct air capture", "compression-heat-output"]
    )

    n.madd(
        "Link",
        heat_buses.str.replace(" heat", " DAC"),
        bus0="co2 atmosphere",
        bus1=spatial.co2.df.loc[locations, "nodes"].values,
        bus2=locations.values,
        bus3=heat_buses,
        carrier="DAC",
        capital_cost=costs.at["direct air capture", "fixed"],
        efficiency=1.0,
        efficiency2=efficiency2,
        efficiency3=efficiency3,
        p_nom_extendable=True,
        lifetime=costs.at["direct air capture", "lifetime"],
    )


def add_co2limit(n, nyears=1.0, limit=0.0):
    logger.info(f"Adding CO2 budget limit as per unit of 1990 levels of {limit}")

    countries = snakemake.params.countries

    sectors = emission_sectors_from_opts(opts)

    # convert Mt to tCO2
    co2_totals = 1e6 * pd.read_csv(snakemake.input.co2_totals_name, index_col=0)

    co2_limit = co2_totals.loc[countries, sectors].sum().sum()

    co2_limit *= limit * nyears

    n.add(
        "GlobalConstraint",
        "CO2Limit",
        carrier_attribute="co2_emissions",
        sense="<=",
        constant=co2_limit,
    )


# TODO PyPSA-Eur merge issue
def average_every_nhours(n, offset):
    logger.info(f"Resampling the network to {offset}")
    m = n.copy(with_time=False)

    snapshot_weightings = n.snapshot_weightings.resample(offset).sum()
    m.set_snapshots(snapshot_weightings.index)
    m.snapshot_weightings = snapshot_weightings

    for c in n.iterate_components():
        pnl = getattr(m, c.list_name + "_t")
        for k, df in c.pnl.items():
            if not df.empty:
                if c.list_name == "stores" and k == "e_max_pu":
                    pnl[k] = df.resample(offset).min()
                elif c.list_name == "stores" and k == "e_min_pu":
                    pnl[k] = df.resample(offset).max()
                else:
                    pnl[k] = df.resample(offset).mean()

    return m


def cycling_shift(df, steps=1):
    """
    Cyclic shift on index of pd.Series|pd.DataFrame by number of steps.
    """
    df = df.copy()
    new_index = np.roll(df.index, steps)
    df.values[:] = df.reindex(index=new_index).values
    return df


def prepare_costs(cost_file, params, nyears):
    # set all asset costs and other parameters
    costs = pd.read_csv(cost_file, index_col=[0, 1]).sort_index()

    # correct units to MW and EUR
    costs.loc[costs.unit.str.contains("/kW"), "value"] *= 1e3

    # min_count=1 is important to generate NaNs which are then filled by fillna
    costs = (
        costs.loc[:, "value"].unstack(level=1).groupby("technology").sum(min_count=1)
    )

    costs = costs.fillna(params["fill_values"])

    def annuity_factor(v):
        return calculate_annuity(v["lifetime"], v["discount rate"]) + v["FOM"] / 100

    costs["fixed"] = [
        annuity_factor(v) * v["investment"] * nyears for i, v in costs.iterrows()
    ]

    return costs


def add_generation(n, costs):
    logger.info("Adding electricity generation")

    nodes = pop_layout.index

    fallback = {"OCGT": "gas"}
    conventionals = options.get("conventional_generation", fallback)

    for generator, carrier in conventionals.items():
        carrier_nodes = vars(spatial)[carrier].nodes

        add_carrier_buses(n, carrier, carrier_nodes)

        n.madd(
            "Link",
            nodes + " " + generator,
            bus0=carrier_nodes,
            bus1=nodes,
            bus2="co2 atmosphere",
            marginal_cost=costs.at[generator, "efficiency"]
            * costs.at[generator, "VOM"],  # NB: VOM is per MWel
            capital_cost=costs.at[generator, "efficiency"]
            * costs.at[generator, "fixed"],  # NB: fixed cost is per MWel
            p_nom_extendable=True,
            carrier=generator,
            efficiency=costs.at[generator, "efficiency"],
            efficiency2=costs.at[carrier, "CO2 intensity"],
            lifetime=costs.at[generator, "lifetime"],
        )


def add_ammonia(n, costs):
    logger.info("Adding ammonia carrier with synthesis, cracking and storage")

    nodes = pop_layout.index

    cf_industry = snakemake.params.industry

    n.add("Carrier", "NH3")

    n.madd(
        "Bus", spatial.ammonia.nodes, location=spatial.ammonia.locations, carrier="NH3"
    )

    n.madd(
        "Link",
        nodes,
        suffix=" Haber-Bosch",
        bus0=nodes,
        bus1=spatial.ammonia.nodes,
        bus2=nodes + " H2",
        p_nom_extendable=True,
        carrier="Haber-Bosch",
        efficiency=1
        / (
            cf_industry["MWh_elec_per_tNH3_electrolysis"]
            / cf_industry["MWh_NH3_per_tNH3"]
        ),  # output: MW_NH3 per MW_elec
        efficiency2=-cf_industry["MWh_H2_per_tNH3_electrolysis"]
        / cf_industry["MWh_elec_per_tNH3_electrolysis"],  # input: MW_H2 per MW_elec
        capital_cost=costs.at["Haber-Bosch", "fixed"],
        lifetime=costs.at["Haber-Bosch", "lifetime"],
    )

    n.madd(
        "Link",
        nodes,
        suffix=" ammonia cracker",
        bus0=spatial.ammonia.nodes,
        bus1=nodes + " H2",
        p_nom_extendable=True,
        carrier="ammonia cracker",
        efficiency=1 / cf_industry["MWh_NH3_per_MWh_H2_cracker"],
        capital_cost=costs.at["Ammonia cracker", "fixed"]
        / cf_industry["MWh_NH3_per_MWh_H2_cracker"],  # given per MW_H2
        lifetime=costs.at["Ammonia cracker", "lifetime"],
    )

    # Ammonia Storage
    n.madd(
        "Store",
        spatial.ammonia.nodes,
        suffix=" ammonia store",
        bus=spatial.ammonia.nodes,
        e_nom_extendable=True,
        e_cyclic=True,
        carrier="ammonia store",
        capital_cost=costs.at["NH3 (l) storage tank incl. liquefaction", "fixed"],
        lifetime=costs.at["NH3 (l) storage tank incl. liquefaction", "lifetime"],
    )


def add_wave(n, wave_cost_factor):
    # TODO: handle in Snakefile
    wave_fn = "data/WindWaveWEC_GLTB.xlsx"

    # in kW
    capacity = pd.Series({"Attenuator": 750, "F2HB": 1000, "MultiPA": 600})

    # in EUR/MW
    annuity_factor = calculate_annuity(25, 0.07) + 0.03
    costs = (
        1e6
        * wave_cost_factor
        * annuity_factor
        * pd.Series({"Attenuator": 2.5, "F2HB": 2, "MultiPA": 1.5})
    )

    sheets = pd.read_excel(
        wave_fn,
        sheet_name=["FirthForth", "Hebrides"],
        usecols=["Attenuator", "F2HB", "MultiPA"],
        index_col=0,
        skiprows=[0],
        parse_dates=True,
    )

    wave = pd.concat(
        [sheets[l].divide(capacity, axis=1) for l in locations], keys=locations, axis=1
    )

    for wave_type in costs.index:
        n.add(
            "Generator",
            "Hebrides " + wave_type,
            bus="GB4 0",  # TODO this location is hardcoded
            p_nom_extendable=True,
            carrier="wave",
            capital_cost=costs[wave_type],
            p_max_pu=wave["Hebrides", wave_type],
        )


def insert_electricity_distribution_grid(n, costs):
    # TODO pop_layout?
    # TODO options?

    cost_factor = options["electricity_distribution_grid_cost_factor"]

    logger.info(
        f"Inserting electricity distribution grid with investment cost factor of {cost_factor:.2f}"
    )

    nodes = pop_layout.index

    n.madd(
        "Bus",
        nodes + " low voltage",
        location=nodes,
        carrier="low voltage",
        unit="MWh_el",
    )

    n.madd(
        "Link",
        nodes + " electricity distribution grid",
        bus0=nodes,
        bus1=nodes + " low voltage",
        p_nom_extendable=True,
        p_min_pu=-1,
        carrier="electricity distribution grid",
        efficiency=1,
        lifetime=costs.at["electricity distribution grid", "lifetime"],
        capital_cost=costs.at["electricity distribution grid", "fixed"] * cost_factor,
    )

    # this catches regular electricity load and "industry electricity" and
    # "agriculture machinery electric" and "agriculture electricity"
    loads = n.loads.index[n.loads.carrier.str.contains("electric")]
    n.loads.loc[loads, "bus"] += " low voltage"

    bevs = n.links.index[n.links.carrier == "BEV charger"]
    n.links.loc[bevs, "bus0"] += " low voltage"

    v2gs = n.links.index[n.links.carrier == "V2G"]
    n.links.loc[v2gs, "bus1"] += " low voltage"

    hps = n.links.index[n.links.carrier.str.contains("heat pump")]
    n.links.loc[hps, "bus0"] += " low voltage"

    rh = n.links.index[n.links.carrier.str.contains("resistive heater")]
    n.links.loc[rh, "bus0"] += " low voltage"

    mchp = n.links.index[n.links.carrier.str.contains("micro gas")]
    n.links.loc[mchp, "bus1"] += " low voltage"

    # set existing solar to cost of utility cost rather the 50-50 rooftop-utility
    solar = n.generators.index[n.generators.carrier == "solar"]
    n.generators.loc[solar, "capital_cost"] = costs.at["solar-utility", "fixed"]
    if snakemake.wildcards.clusters[-1:] == "m":
        simplified_pop_layout = pd.read_csv(
            snakemake.input.simplified_pop_layout, index_col=0
        )
        pop_solar = simplified_pop_layout.total.rename(index=lambda x: x + " solar")
    else:
        pop_solar = pop_layout.total.rename(index=lambda x: x + " solar")

    # add max solar rooftop potential assuming 0.1 kW/m2 and 10 m2/person,
    # i.e. 1 kW/person (population data is in thousands of people) so we get MW
    potential = 0.1 * 10 * pop_solar

    n.madd(
        "Generator",
        solar,
        suffix=" rooftop",
        bus=n.generators.loc[solar, "bus"] + " low voltage",
        carrier="solar rooftop",
        p_nom_extendable=True,
        p_nom_max=potential,
        marginal_cost=n.generators.loc[solar, "marginal_cost"],
        capital_cost=costs.at["solar-rooftop", "fixed"],
        efficiency=n.generators.loc[solar, "efficiency"],
        p_max_pu=n.generators_t.p_max_pu[solar],
        lifetime=costs.at["solar-rooftop", "lifetime"],
    )

    n.add("Carrier", "home battery")

    n.madd(
        "Bus",
        nodes + " home battery",
        location=nodes,
        carrier="home battery",
        unit="MWh_el",
    )

    n.madd(
        "Store",
        nodes + " home battery",
        bus=nodes + " home battery",
        e_cyclic=True,
        e_nom_extendable=True,
        carrier="home battery",
        capital_cost=costs.at["home battery storage", "fixed"],
        lifetime=costs.at["battery storage", "lifetime"],
    )

    n.madd(
        "Link",
        nodes + " home battery charger",
        bus0=nodes + " low voltage",
        bus1=nodes + " home battery",
        carrier="home battery charger",
        efficiency=costs.at["battery inverter", "efficiency"] ** 0.5,
        capital_cost=costs.at["home battery inverter", "fixed"],
        p_nom_extendable=True,
        lifetime=costs.at["battery inverter", "lifetime"],
    )

    n.madd(
        "Link",
        nodes + " home battery discharger",
        bus0=nodes + " home battery",
        bus1=nodes + " low voltage",
        carrier="home battery discharger",
        efficiency=costs.at["battery inverter", "efficiency"] ** 0.5,
        marginal_cost=options["marginal_cost_storage"],
        p_nom_extendable=True,
        lifetime=costs.at["battery inverter", "lifetime"],
    )


def insert_gas_distribution_costs(n, costs):
    # TODO options?

    f_costs = options["gas_distribution_grid_cost_factor"]

    logger.info(
        f"Inserting gas distribution grid with investment cost factor of {f_costs}"
    )

    capital_cost = costs.loc["electricity distribution grid"]["fixed"] * f_costs

    # gas boilers
    gas_b = n.links.index[
        n.links.carrier.str.contains("gas boiler")
        & (~n.links.carrier.str.contains("urban central"))
    ]
    n.links.loc[gas_b, "capital_cost"] += capital_cost

    # micro CHPs
    mchp = n.links.index[n.links.carrier.str.contains("micro gas")]
    n.links.loc[mchp, "capital_cost"] += capital_cost


def add_electricity_grid_connection(n, costs):
    carriers = ["onwind", "solar"]

    gens = n.generators.index[n.generators.carrier.isin(carriers)]

    n.generators.loc[gens, "capital_cost"] += costs.at[
        "electricity grid connection", "fixed"
    ]


def add_storage_and_grids(n, costs):
    logger.info("Add hydrogen storage")

    nodes = pop_layout.index

    n.add("Carrier", "H2")

    n.madd("Bus", nodes + " H2", location=nodes, carrier="H2", unit="MWh_LHV")

    n.madd(
        "Link",
        nodes + " H2 Electrolysis",
        bus1=nodes + " H2",
        bus0=nodes,
        p_nom_extendable=True,
        carrier="H2 Electrolysis",
        efficiency=costs.at["electrolysis", "efficiency"],
        capital_cost=costs.at["electrolysis", "fixed"],
        lifetime=costs.at["electrolysis", "lifetime"],
    )

    if options["hydrogen_fuel_cell"]:
        logger.info("Adding hydrogen fuel cell for re-electrification.")

        n.madd(
            "Link",
            nodes + " H2 Fuel Cell",
            bus0=nodes + " H2",
            bus1=nodes,
            p_nom_extendable=True,
            carrier="H2 Fuel Cell",
            efficiency=costs.at["fuel cell", "efficiency"],
            capital_cost=costs.at["fuel cell", "fixed"]
            * costs.at["fuel cell", "efficiency"],  # NB: fixed cost is per MWel
            lifetime=costs.at["fuel cell", "lifetime"],
        )

    if options["hydrogen_turbine"]:
        logger.info(
            "Adding hydrogen turbine for re-electrification. Assuming OCGT technology costs."
        )
        # TODO: perhaps replace with hydrogen-specific technology assumptions.

        n.madd(
            "Link",
            nodes + " H2 turbine",
            bus0=nodes + " H2",
            bus1=nodes,
            p_nom_extendable=True,
            carrier="H2 turbine",
            efficiency=costs.at["OCGT", "efficiency"],
            capital_cost=costs.at["OCGT", "fixed"]
            * costs.at["OCGT", "efficiency"],  # NB: fixed cost is per MWel
            lifetime=costs.at["OCGT", "lifetime"],
        )

    cavern_types = snakemake.params.sector["hydrogen_underground_storage_locations"]
    h2_caverns = pd.read_csv(snakemake.input.h2_cavern, index_col=0)

    if (
        not h2_caverns.empty
        and options["hydrogen_underground_storage"]
        and set(cavern_types).intersection(h2_caverns.columns)
    ):
        h2_caverns = h2_caverns[cavern_types].sum(axis=1)

        # only use sites with at least 2 TWh potential
        h2_caverns = h2_caverns[h2_caverns > 2]

        # convert TWh to MWh
        h2_caverns = h2_caverns * 1e6

        # clip at 1000 TWh for one location
        h2_caverns.clip(upper=1e9, inplace=True)

        logger.info("Add hydrogen underground storage")

        h2_capital_cost = costs.at["hydrogen storage underground", "fixed"]

        n.madd(
            "Store",
            h2_caverns.index + " H2 Store",
            bus=h2_caverns.index + " H2",
            e_nom_extendable=True,
            e_nom_max=h2_caverns.values,
            e_cyclic=True,
            carrier="H2 Store",
            capital_cost=h2_capital_cost,
            lifetime=costs.at["hydrogen storage underground", "lifetime"],
        )

    # hydrogen stored overground (where not already underground)
    h2_capital_cost = costs.at[
        "hydrogen storage tank type 1 including compressor", "fixed"
    ]
    nodes_overground = h2_caverns.index.symmetric_difference(nodes)

    n.madd(
        "Store",
        nodes_overground + " H2 Store",
        bus=nodes_overground + " H2",
        e_nom_extendable=True,
        e_cyclic=True,
        carrier="H2 Store",
        capital_cost=h2_capital_cost,
    )

    if options["gas_network"] or options["H2_retrofit"]:
        fn = snakemake.input.clustered_gas_network
        gas_pipes = pd.read_csv(fn, index_col=0)

    if options["gas_network"]:
        logger.info(
            "Add natural gas infrastructure, incl. LNG terminals, production and entry-points."
        )

        if options["H2_retrofit"]:
            gas_pipes["p_nom_max"] = gas_pipes.p_nom
            gas_pipes["p_nom_min"] = 0.0
            # 0.1 EUR/MWkm/a to prefer decommissioning to address degeneracy
            gas_pipes["capital_cost"] = 0.1 * gas_pipes.length
        else:
            gas_pipes["p_nom_max"] = np.inf
            gas_pipes["p_nom_min"] = gas_pipes.p_nom
            gas_pipes["capital_cost"] = (
                gas_pipes.length * costs.at["CH4 (g) pipeline", "fixed"]
            )

        n.madd(
            "Link",
            gas_pipes.index,
            bus0=gas_pipes.bus0 + " gas",
            bus1=gas_pipes.bus1 + " gas",
            p_min_pu=gas_pipes.p_min_pu,
            p_nom=gas_pipes.p_nom,
            p_nom_extendable=True,
            p_nom_max=gas_pipes.p_nom_max,
            p_nom_min=gas_pipes.p_nom_min,
            length=gas_pipes.length,
            capital_cost=gas_pipes.capital_cost,
            tags=gas_pipes.name,
            carrier="gas pipeline",
            lifetime=costs.at["CH4 (g) pipeline", "lifetime"],
        )

        # remove fossil generators where there is neither
        # production, LNG terminal, nor entry-point beyond system scope

        fn = snakemake.input.gas_input_nodes_simplified
        gas_input_nodes = pd.read_csv(fn, index_col=0)

        unique = gas_input_nodes.index.unique()
        gas_i = n.generators.carrier == "gas"
        internal_i = ~n.generators.bus.map(n.buses.location).isin(unique)

        remove_i = n.generators[gas_i & internal_i].index
        n.generators.drop(remove_i, inplace=True)

        p_nom = gas_input_nodes.sum(axis=1).rename(lambda x: x + " gas")
        n.generators.loc[gas_i, "p_nom_extendable"] = False
        n.generators.loc[gas_i, "p_nom"] = p_nom

        # add candidates for new gas pipelines to achieve full connectivity

        G = nx.Graph()

        gas_buses = n.buses.loc[n.buses.carrier == "gas", "location"]
        G.add_nodes_from(np.unique(gas_buses.values))

        sel = gas_pipes.p_nom > 1500
        attrs = ["bus0", "bus1", "length"]
        G.add_weighted_edges_from(gas_pipes.loc[sel, attrs].values)

        # find all complement edges
        complement_edges = pd.DataFrame(complement(G).edges, columns=["bus0", "bus1"])
        complement_edges["length"] = complement_edges.apply(haversine, axis=1)

        # apply k_edge_augmentation weighted by length of complement edges
        k_edge = options.get("gas_network_connectivity_upgrade", 3)
        augmentation = list(
            k_edge_augmentation(G, k_edge, avail=complement_edges.values)
        )

        if augmentation:
            new_gas_pipes = pd.DataFrame(augmentation, columns=["bus0", "bus1"])
            new_gas_pipes["length"] = new_gas_pipes.apply(haversine, axis=1)

            new_gas_pipes.index = new_gas_pipes.apply(
                lambda x: f"gas pipeline new {x.bus0} <-> {x.bus1}", axis=1
            )

            n.madd(
                "Link",
                new_gas_pipes.index,
                bus0=new_gas_pipes.bus0 + " gas",
                bus1=new_gas_pipes.bus1 + " gas",
                p_min_pu=-1,  # new gas pipes are bidirectional
                p_nom_extendable=True,
                length=new_gas_pipes.length,
                capital_cost=new_gas_pipes.length
                * costs.at["CH4 (g) pipeline", "fixed"],
                carrier="gas pipeline new",
                lifetime=costs.at["CH4 (g) pipeline", "lifetime"],
            )

    if options["H2_retrofit"]:
        logger.info("Add retrofitting options of existing CH4 pipes to H2 pipes.")

        fr = "gas pipeline"
        to = "H2 pipeline retrofitted"
        h2_pipes = gas_pipes.rename(index=lambda x: x.replace(fr, to))

        n.madd(
            "Link",
            h2_pipes.index,
            bus0=h2_pipes.bus0 + " H2",
            bus1=h2_pipes.bus1 + " H2",
            p_min_pu=-1.0,  # allow that all H2 retrofit pipelines can be used in both directions
            p_nom_max=h2_pipes.p_nom * options["H2_retrofit_capacity_per_CH4"],
            p_nom_extendable=True,
            length=h2_pipes.length,
            capital_cost=costs.at["H2 (g) pipeline repurposed", "fixed"]
            * h2_pipes.length,
            tags=h2_pipes.name,
            carrier="H2 pipeline retrofitted",
            lifetime=costs.at["H2 (g) pipeline repurposed", "lifetime"],
        )

    if options.get("H2_network", True):
        logger.info("Add options for new hydrogen pipelines.")

        h2_pipes = create_network_topology(
            n, "H2 pipeline ", carriers=["DC", "gas pipeline"]
        )

        # TODO Add efficiency losses
        n.madd(
            "Link",
            h2_pipes.index,
            bus0=h2_pipes.bus0.values + " H2",
            bus1=h2_pipes.bus1.values + " H2",
            p_min_pu=-1,
            p_nom_extendable=True,
            length=h2_pipes.length.values,
            capital_cost=costs.at["H2 (g) pipeline", "fixed"] * h2_pipes.length.values,
            carrier="H2 pipeline",
            lifetime=costs.at["H2 (g) pipeline", "lifetime"],
        )

    n.add("Carrier", "battery")

    n.madd("Bus", nodes + " battery", location=nodes, carrier="battery", unit="MWh_el")

    n.madd(
        "Store",
        nodes + " battery",
        bus=nodes + " battery",
        e_cyclic=True,
        e_nom_extendable=True,
        carrier="battery",
        capital_cost=costs.at["battery storage", "fixed"],
        lifetime=costs.at["battery storage", "lifetime"],
    )

    n.madd(
        "Link",
        nodes + " battery charger",
        bus0=nodes,
        bus1=nodes + " battery",
        carrier="battery charger",
        efficiency=costs.at["battery inverter", "efficiency"] ** 0.5,
        capital_cost=costs.at["battery inverter", "fixed"],
        p_nom_extendable=True,
        lifetime=costs.at["battery inverter", "lifetime"],
    )

    n.madd(
        "Link",
        nodes + " battery discharger",
        bus0=nodes + " battery",
        bus1=nodes,
        carrier="battery discharger",
        efficiency=costs.at["battery inverter", "efficiency"] ** 0.5,
        marginal_cost=options["marginal_cost_storage"],
        p_nom_extendable=True,
        lifetime=costs.at["battery inverter", "lifetime"],
    )

    if options["methanation"]:
        n.madd(
            "Link",
            spatial.nodes,
            suffix=" Sabatier",
            bus0=nodes + " H2",
            bus1=spatial.gas.nodes,
            bus2=spatial.co2.nodes,
            p_nom_extendable=True,
            carrier="Sabatier",
            efficiency=costs.at["methanation", "efficiency"],
            efficiency2=-costs.at["methanation", "efficiency"]
            * costs.at["gas", "CO2 intensity"],
            capital_cost=costs.at["methanation", "fixed"]
            * costs.at["methanation", "efficiency"],  # costs given per kW_gas
            lifetime=costs.at["methanation", "lifetime"],
        )

    if options["helmeth"]:
        n.madd(
            "Link",
            spatial.nodes,
            suffix=" helmeth",
            bus0=nodes,
            bus1=spatial.gas.nodes,
            bus2=spatial.co2.nodes,
            carrier="helmeth",
            p_nom_extendable=True,
            efficiency=costs.at["helmeth", "efficiency"],
            efficiency2=-costs.at["helmeth", "efficiency"]
            * costs.at["gas", "CO2 intensity"],
            capital_cost=costs.at["helmeth", "fixed"],
            lifetime=costs.at["helmeth", "lifetime"],
        )

    if options.get("coal_cc"):
        n.madd(
            "Link",
            spatial.nodes,
            suffix=" coal CC",
            bus0=spatial.coal.nodes,
            bus1=spatial.nodes,
            bus2="co2 atmosphere",
            bus3=spatial.co2.nodes,
            marginal_cost=costs.at["coal", "efficiency"]
            * costs.at["coal", "VOM"],  # NB: VOM is per MWel
            capital_cost=costs.at["coal", "efficiency"] * costs.at["coal", "fixed"]
            + costs.at["biomass CHP capture", "fixed"]
            * costs.at["coal", "CO2 intensity"],  # NB: fixed cost is per MWel
            p_nom_extendable=True,
            carrier="coal",
            efficiency=costs.at["coal", "efficiency"],
            efficiency2=costs.at["coal", "CO2 intensity"]
            * (1 - costs.at["biomass CHP capture", "capture_rate"]),
            efficiency3=costs.at["coal", "CO2 intensity"]
            * costs.at["biomass CHP capture", "capture_rate"],
            lifetime=costs.at["coal", "lifetime"],
        )

    if options["SMR"]:
        n.madd(
            "Link",
            spatial.nodes,
            suffix=" SMR CC",
            bus0=spatial.gas.nodes,
            bus1=nodes + " H2",
            bus2="co2 atmosphere",
            bus3=spatial.co2.nodes,
            p_nom_extendable=True,
            carrier="SMR CC",
            efficiency=costs.at["SMR CC", "efficiency"],
            efficiency2=costs.at["gas", "CO2 intensity"] * (1 - options["cc_fraction"]),
            efficiency3=costs.at["gas", "CO2 intensity"] * options["cc_fraction"],
            capital_cost=costs.at["SMR CC", "fixed"],
            lifetime=costs.at["SMR CC", "lifetime"],
        )

        n.madd(
            "Link",
            nodes + " SMR",
            bus0=spatial.gas.nodes,
            bus1=nodes + " H2",
            bus2="co2 atmosphere",
            p_nom_extendable=True,
            carrier="SMR",
            efficiency=costs.at["SMR", "efficiency"],
            efficiency2=costs.at["gas", "CO2 intensity"],
            capital_cost=costs.at["SMR", "fixed"],
            lifetime=costs.at["SMR", "lifetime"],
        )


def add_land_transport(n, costs):
    # TODO options?

    logger.info("Add land transport")
    nhours = n.snapshot_weightings.generators.sum()

    transport = pd.read_csv(
        snakemake.input.transport_demand, index_col=0, parse_dates=True
    )
    number_cars = pd.read_csv(snakemake.input.transport_data, index_col=0)[
        "number cars"
    ]
    avail_profile = pd.read_csv(
        snakemake.input.avail_profile, index_col=0, parse_dates=True
    )
    dsm_profile = pd.read_csv(
        snakemake.input.dsm_profile, index_col=0, parse_dates=True
    )

    fuel_cell_share = get(options["land_transport_fuel_cell_share"], investment_year)
    electric_share = get(options["land_transport_electric_share"], investment_year)
    ice_share = get(options["land_transport_ice_share"], investment_year)

    total_share = fuel_cell_share + electric_share + ice_share
    if total_share != 1:
        logger.warning(
            f"Total land transport shares sum up to {total_share:.2%}, corresponding to increased or decreased demand assumptions."
        )

    logger.info(f"FCEV share: {fuel_cell_share*100}%")
    logger.info(f"EV share: {electric_share*100}%")
    logger.info(f"ICEV share: {ice_share*100}%")

    nodes = pop_layout.index

    if electric_share > 0:
        n.add("Carrier", "Li ion")

        n.madd(
            "Bus",
            nodes,
            location=nodes,
            suffix=" EV battery",
            carrier="Li ion",
            unit="MWh_el",
        )

        p_set = (
            electric_share
            * (
                transport[nodes]
                + cycling_shift(transport[nodes], 1)
                + cycling_shift(transport[nodes], 2)
            )
            / 3
        )

        n.madd(
            "Load",
            nodes,
            suffix=" land transport EV",
            bus=nodes + " EV battery",
            carrier="land transport EV",
            p_set=p_set,
        )

        p_nom = number_cars * options.get("bev_charge_rate", 0.011) * electric_share

        n.madd(
            "Link",
            nodes,
            suffix=" BEV charger",
            bus0=nodes,
            bus1=nodes + " EV battery",
            p_nom=p_nom,
            carrier="BEV charger",
            p_max_pu=avail_profile[nodes],
            efficiency=options.get("bev_charge_efficiency", 0.9),
            # These were set non-zero to find LU infeasibility when availability = 0.25
            # p_nom_extendable=True,
            # p_nom_min=p_nom,
            # capital_cost=1e6,  #i.e. so high it only gets built where necessary
        )

    if electric_share > 0 and options["v2g"]:
        n.madd(
            "Link",
            nodes,
            suffix=" V2G",
            bus1=nodes,
            bus0=nodes + " EV battery",
            p_nom=p_nom,
            carrier="V2G",
            p_max_pu=avail_profile[nodes],
            efficiency=options.get("bev_charge_efficiency", 0.9),
        )

    if electric_share > 0 and options["bev_dsm"]:
        e_nom = (
            number_cars
            * options.get("bev_energy", 0.05)
            * options["bev_availability"]
            * electric_share
        )

        n.madd(
            "Store",
            nodes,
            suffix=" battery storage",
            bus=nodes + " EV battery",
            carrier="battery storage",
            e_cyclic=True,
            e_nom=e_nom,
            e_max_pu=1,
            e_min_pu=dsm_profile[nodes],
        )

    if fuel_cell_share > 0:
        n.madd(
            "Load",
            nodes,
            suffix=" land transport fuel cell",
            bus=nodes + " H2",
            carrier="land transport fuel cell",
            p_set=fuel_cell_share
            / options["transport_fuel_cell_efficiency"]
            * transport[nodes],
        )

    if ice_share > 0:
        if "oil" not in n.buses.carrier.unique():
            n.madd(
                "Bus",
                spatial.oil.nodes,
                location=spatial.oil.locations,
                carrier="oil",
                unit="MWh_LHV",
            )

        ice_efficiency = options["transport_internal_combustion_efficiency"]

        n.madd(
            "Load",
            nodes,
            suffix=" land transport oil",
            bus=spatial.oil.nodes,
            carrier="land transport oil",
            p_set=ice_share / ice_efficiency * transport[nodes],
        )

        co2 = (
            ice_share
            / ice_efficiency
            * transport[nodes].sum().sum()
            / nhours
            * costs.at["oil", "CO2 intensity"]
        )

        n.add(
            "Load",
            "land transport oil emissions",
            bus="co2 atmosphere",
            carrier="land transport oil emissions",
            p_set=-co2,
        )


def build_heat_demand(n):
    # copy forward the daily average heat demand into each hour, so it can be multiplied by the intraday profile
    daily_space_heat_demand = (
        xr.open_dataarray(snakemake.input.heat_demand_total)
        .to_pandas()
        .reindex(index=n.snapshots, method="ffill")
    )

    intraday_profiles = pd.read_csv(snakemake.input.heat_profile, index_col=0)

    sectors = ["residential", "services"]
    uses = ["water", "space"]

    heat_demand = {}
    electric_heat_supply = {}
    for sector, use in product(sectors, uses):
        weekday = list(intraday_profiles[f"{sector} {use} weekday"])
        weekend = list(intraday_profiles[f"{sector} {use} weekend"])
        weekly_profile = weekday * 5 + weekend * 2
        intraday_year_profile = generate_periodic_profiles(
            daily_space_heat_demand.index.tz_localize("UTC"),
            nodes=daily_space_heat_demand.columns,
            weekly_profile=weekly_profile,
        )

        if use == "space":
            heat_demand_shape = daily_space_heat_demand * intraday_year_profile
        else:
            heat_demand_shape = intraday_year_profile

        heat_demand[f"{sector} {use}"] = (
            heat_demand_shape / heat_demand_shape.sum()
        ).multiply(pop_weighted_energy_totals[f"total {sector} {use}"]) * 1e6
        electric_heat_supply[f"{sector} {use}"] = (
            heat_demand_shape / heat_demand_shape.sum()
        ).multiply(pop_weighted_energy_totals[f"electricity {sector} {use}"]) * 1e6

    heat_demand = pd.concat(heat_demand, axis=1)
    electric_heat_supply = pd.concat(electric_heat_supply, axis=1)

    # subtract from electricity load since heat demand already in heat_demand
    electric_nodes = n.loads.index[n.loads.carrier == "electricity"]
    n.loads_t.p_set[electric_nodes] = (
        n.loads_t.p_set[electric_nodes]
        - electric_heat_supply.groupby(level=1, axis=1).sum()[electric_nodes]
    )

    return heat_demand


def add_heat(n, costs):
    logger.info("Add heat sector")

    sectors = ["residential", "services"]

    heat_demand = build_heat_demand(n)

    nodes, dist_fraction, urban_fraction = create_nodes_for_heat_sector()

    # NB: must add costs of central heating afterwards (EUR 400 / kWpeak, 50a, 1% FOM from Fraunhofer ISE)

    # exogenously reduce space heat demand
    if options["reduce_space_heat_exogenously"]:
        dE = get(options["reduce_space_heat_exogenously_factor"], investment_year)
        logger.info(f"Assumed space heat reduction of {dE:.2%}")
        for sector in sectors:
            heat_demand[sector + " space"] = (1 - dE) * heat_demand[sector + " space"]

    heat_systems = [
        "residential rural",
        "services rural",
        "residential urban decentral",
        "services urban decentral",
        "urban central",
    ]

    cop = {
        "air": xr.open_dataarray(snakemake.input.cop_air_total)
        .to_pandas()
        .reindex(index=n.snapshots),
        "ground": xr.open_dataarray(snakemake.input.cop_soil_total)
        .to_pandas()
        .reindex(index=n.snapshots),
    }

    if options["solar_thermal"]:
        solar_thermal = (
            xr.open_dataarray(snakemake.input.solar_thermal_total)
            .to_pandas()
            .reindex(index=n.snapshots)
        )
        # 1e3 converts from W/m^2 to MW/(1000m^2) = kW/m^2
        solar_thermal = options["solar_cf_correction"] * solar_thermal / 1e3

    for name in heat_systems:
        name_type = "central" if name == "urban central" else "decentral"

        n.add("Carrier", name + " heat")

        n.madd(
            "Bus",
            nodes[name] + f" {name} heat",
            location=nodes[name],
            carrier=name + " heat",
            unit="MWh_th",
        )

        ## Add heat load

        for sector in sectors:
            # heat demand weighting
            if "rural" in name:
                factor = 1 - urban_fraction[nodes[name]]
            elif "urban central" in name:
                factor = dist_fraction[nodes[name]]
            elif "urban decentral" in name:
                factor = urban_fraction[nodes[name]] - dist_fraction[nodes[name]]
            else:
                raise NotImplementedError(
                    f" {name} not in " f"heat systems: {heat_systems}"
                )

            if sector in name:
                heat_load = (
                    heat_demand[[sector + " water", sector + " space"]]
                    .groupby(level=1, axis=1)
                    .sum()[nodes[name]]
                    .multiply(factor)
                )

        if name == "urban central":
            heat_load = (
                heat_demand.groupby(level=1, axis=1)
                .sum()[nodes[name]]
                .multiply(
                    factor * (1 + options["district_heating"]["district_heating_loss"])
                )
            )

        n.madd(
            "Load",
            nodes[name],
            suffix=f" {name} heat",
            bus=nodes[name] + f" {name} heat",
            carrier=name + " heat",
            p_set=heat_load,
        )

        ## Add heat pumps

        heat_pump_type = "air" if "urban" in name else "ground"

        costs_name = f"{name_type} {heat_pump_type}-sourced heat pump"
        efficiency = (
            cop[heat_pump_type][nodes[name]]
            if options["time_dep_hp_cop"]
            else costs.at[costs_name, "efficiency"]
        )

        n.madd(
            "Link",
            nodes[name],
            suffix=f" {name} {heat_pump_type} heat pump",
            bus0=nodes[name],
            bus1=nodes[name] + f" {name} heat",
            carrier=f"{name} {heat_pump_type} heat pump",
            efficiency=efficiency,
            capital_cost=costs.at[costs_name, "efficiency"]
            * costs.at[costs_name, "fixed"],
            p_nom_extendable=True,
            lifetime=costs.at[costs_name, "lifetime"],
        )

        if options["tes"]:
            n.add("Carrier", name + " water tanks")

            n.madd(
                "Bus",
                nodes[name] + f" {name} water tanks",
                location=nodes[name],
                carrier=name + " water tanks",
                unit="MWh_th",
            )

            n.madd(
                "Link",
                nodes[name] + f" {name} water tanks charger",
                bus0=nodes[name] + f" {name} heat",
                bus1=nodes[name] + f" {name} water tanks",
                efficiency=costs.at["water tank charger", "efficiency"],
                carrier=name + " water tanks charger",
                p_nom_extendable=True,
            )

            n.madd(
                "Link",
                nodes[name] + f" {name} water tanks discharger",
                bus0=nodes[name] + f" {name} water tanks",
                bus1=nodes[name] + f" {name} heat",
                carrier=name + " water tanks discharger",
                efficiency=costs.at["water tank discharger", "efficiency"],
                p_nom_extendable=True,
            )

            if isinstance(options["tes_tau"], dict):
                tes_time_constant_days = options["tes_tau"][name_type]
            else:
                logger.warning(
                    "Deprecated: a future version will require you to specify 'tes_tau' ",
                    "for 'decentral' and 'central' separately.",
                )
                tes_time_constant_days = (
                    options["tes_tau"] if name_type == "decentral" else 180.0
                )

            n.madd(
                "Store",
                nodes[name] + f" {name} water tanks",
                bus=nodes[name] + f" {name} water tanks",
                e_cyclic=True,
                e_nom_extendable=True,
                carrier=name + " water tanks",
                standing_loss=1 - np.exp(-1 / 24 / tes_time_constant_days),
                capital_cost=costs.at[name_type + " water tank storage", "fixed"],
                lifetime=costs.at[name_type + " water tank storage", "lifetime"],
            )

        if options["boilers"]:
            key = f"{name_type} resistive heater"

            n.madd(
                "Link",
                nodes[name] + f" {name} resistive heater",
                bus0=nodes[name],
                bus1=nodes[name] + f" {name} heat",
                carrier=name + " resistive heater",
                efficiency=costs.at[key, "efficiency"],
                capital_cost=costs.at[key, "efficiency"] * costs.at[key, "fixed"],
                p_nom_extendable=True,
                lifetime=costs.at[key, "lifetime"],
            )

            key = f"{name_type} gas boiler"

            n.madd(
                "Link",
                nodes[name] + f" {name} gas boiler",
                p_nom_extendable=True,
                bus0=spatial.gas.df.loc[nodes[name], "nodes"].values,
                bus1=nodes[name] + f" {name} heat",
                bus2="co2 atmosphere",
                carrier=name + " gas boiler",
                efficiency=costs.at[key, "efficiency"],
                efficiency2=costs.at["gas", "CO2 intensity"],
                capital_cost=costs.at[key, "efficiency"] * costs.at[key, "fixed"],
                lifetime=costs.at[key, "lifetime"],
            )

        if options["solar_thermal"]:
            n.add("Carrier", name + " solar thermal")

            n.madd(
                "Generator",
                nodes[name],
                suffix=f" {name} solar thermal collector",
                bus=nodes[name] + f" {name} heat",
                carrier=name + " solar thermal",
                p_nom_extendable=True,
                capital_cost=costs.at[name_type + " solar thermal", "fixed"],
                p_max_pu=solar_thermal[nodes[name]],
                lifetime=costs.at[name_type + " solar thermal", "lifetime"],
            )

        if options["chp"] and name == "urban central":
            # add gas CHP; biomass CHP is added in biomass section
            n.madd(
                "Link",
                nodes[name] + " urban central gas CHP",
                bus0=spatial.gas.df.loc[nodes[name], "nodes"].values,
                bus1=nodes[name],
                bus2=nodes[name] + " urban central heat",
                bus3="co2 atmosphere",
                carrier="urban central gas CHP",
                p_nom_extendable=True,
                capital_cost=costs.at["central gas CHP", "fixed"]
                * costs.at["central gas CHP", "efficiency"],
                marginal_cost=costs.at["central gas CHP", "VOM"],
                efficiency=costs.at["central gas CHP", "efficiency"],
                efficiency2=costs.at["central gas CHP", "efficiency"]
                / costs.at["central gas CHP", "c_b"],
                efficiency3=costs.at["gas", "CO2 intensity"],
                lifetime=costs.at["central gas CHP", "lifetime"],
            )

            n.madd(
                "Link",
                nodes[name] + " urban central gas CHP CC",
                bus0=spatial.gas.df.loc[nodes[name], "nodes"].values,
                bus1=nodes[name],
                bus2=nodes[name] + " urban central heat",
                bus3="co2 atmosphere",
                bus4=spatial.co2.df.loc[nodes[name], "nodes"].values,
                carrier="urban central gas CHP CC",
                p_nom_extendable=True,
                capital_cost=costs.at["central gas CHP", "fixed"]
                * costs.at["central gas CHP", "efficiency"]
                + costs.at["biomass CHP capture", "fixed"]
                * costs.at["gas", "CO2 intensity"],
                marginal_cost=costs.at["central gas CHP", "VOM"],
                efficiency=costs.at["central gas CHP", "efficiency"]
                - costs.at["gas", "CO2 intensity"]
                * (
                    costs.at["biomass CHP capture", "electricity-input"]
                    + costs.at["biomass CHP capture", "compression-electricity-input"]
                ),
                efficiency2=costs.at["central gas CHP", "efficiency"]
                / costs.at["central gas CHP", "c_b"]
                + costs.at["gas", "CO2 intensity"]
                * (
                    costs.at["biomass CHP capture", "heat-output"]
                    + costs.at["biomass CHP capture", "compression-heat-output"]
                    - costs.at["biomass CHP capture", "heat-input"]
                ),
                efficiency3=costs.at["gas", "CO2 intensity"]
                * (1 - costs.at["biomass CHP capture", "capture_rate"]),
                efficiency4=costs.at["gas", "CO2 intensity"]
                * costs.at["biomass CHP capture", "capture_rate"],
                lifetime=costs.at["central gas CHP", "lifetime"],
            )

        if options["chp"] and options["micro_chp"] and name != "urban central":
            n.madd(
                "Link",
                nodes[name] + f" {name} micro gas CHP",
                p_nom_extendable=True,
                bus0=spatial.gas.df.loc[nodes[name], "nodes"].values,
                bus1=nodes[name],
                bus2=nodes[name] + f" {name} heat",
                bus3="co2 atmosphere",
                carrier=name + " micro gas CHP",
                efficiency=costs.at["micro CHP", "efficiency"],
                efficiency2=costs.at["micro CHP", "efficiency-heat"],
                efficiency3=costs.at["gas", "CO2 intensity"],
                capital_cost=costs.at["micro CHP", "fixed"],
                lifetime=costs.at["micro CHP", "lifetime"],
            )

    if options["retrofitting"]["retro_endogen"]:
        logger.info("Add retrofitting endogenously")

        # resample heat demand temporal 'heat_demand_r' depending on in config
        # specified temporal resolution, to not overestimate retrofitting
        hours = list(filter(re.compile(r"^\d+h$", re.IGNORECASE).search, opts))
        if len(hours) == 0:
            hours = [n.snapshots[1] - n.snapshots[0]]
        heat_demand_r = heat_demand.resample(hours[0]).mean()

        # retrofitting data 'retro_data' with 'costs' [EUR/m^2] and heat
        # demand 'dE' [per unit of original heat demand] for each country and
        # different retrofitting strengths [additional insulation thickness in m]
        retro_data = pd.read_csv(
            snakemake.input.retro_cost_energy,
            index_col=[0, 1],
            skipinitialspace=True,
            header=[0, 1],
        )
        # heated floor area [10^6 * m^2] per country
        floor_area = pd.read_csv(snakemake.input.floor_area, index_col=[0, 1])

        n.add("Carrier", "retrofitting")

        # share of space heat demand 'w_space' of total heat demand
        w_space = {}
        for sector in sectors:
            w_space[sector] = heat_demand_r[sector + " space"] / (
                heat_demand_r[sector + " space"] + heat_demand_r[sector + " water"]
            )
        w_space["tot"] = (
            heat_demand_r["services space"] + heat_demand_r["residential space"]
        ) / heat_demand_r.groupby(level=[1], axis=1).sum()

        for name in n.loads[
            n.loads.carrier.isin([x + " heat" for x in heat_systems])
        ].index:
            node = n.buses.loc[name, "location"]
            ct = pop_layout.loc[node, "ct"]

            # weighting 'f' depending on the size of the population at the node
            f = urban_fraction[node] if "urban" in name else (1 - urban_fraction[node])
            if f == 0:
                continue
            # get sector name ("residential"/"services"/or both "tot" for urban central)
            sec = [x if x in name else "tot" for x in sectors][0]

            # get floor aread at node and region (urban/rural) in m^2
            floor_area_node = (
                pop_layout.loc[node].fraction * floor_area.loc[ct, "value"] * 10**6
            ).loc[sec] * f
            # total heat demand at node [MWh]
            demand = n.loads_t.p_set[name].resample(hours[0]).mean()

            # space heat demand at node [MWh]
            space_heat_demand = demand * w_space[sec][node]
            # normed time profile of space heat demand 'space_pu' (values between 0-1),
            # p_max_pu/p_min_pu of retrofitting generators
            space_pu = (space_heat_demand / space_heat_demand.max()).to_frame(name=node)

            # minimum heat demand 'dE' after retrofitting in units of original heat demand (values between 0-1)
            dE = retro_data.loc[(ct, sec), ("dE")]
            # get additional energy savings 'dE_diff' between the different retrofitting strengths/generators at one node
            dE_diff = abs(dE.diff()).fillna(1 - dE.iloc[0])
            # convert costs Euro/m^2 -> Euro/MWh
            capital_cost = (
                retro_data.loc[(ct, sec), ("cost")]
                * floor_area_node
                / ((1 - dE) * space_heat_demand.max())
            )
            # number of possible retrofitting measures 'strengths' (set in list at config.yaml 'l_strength')
            # given in additional insulation thickness [m]
            # for each measure, a retrofitting generator is added at the node
            strengths = retro_data.columns.levels[1]

            # check that ambitious retrofitting has higher costs per MWh than moderate retrofitting
            if (capital_cost.diff() < 0).sum():
                logger.warning(f"Costs are not linear for {ct} {sec}")
                s = capital_cost[(capital_cost.diff() < 0)].index
                strengths = strengths.drop(s)

            # reindex normed time profile of space heat demand back to hourly resolution
            space_pu = space_pu.reindex(index=heat_demand.index).fillna(method="ffill")

            # add for each retrofitting strength a generator with heat generation profile following the profile of the heat demand
            for strength in strengths:
                n.madd(
                    "Generator",
                    [node],
                    suffix=" retrofitting " + strength + " " + name[6::],
                    bus=name,
                    carrier="retrofitting",
                    p_nom_extendable=True,
                    p_nom_max=dE_diff[strength]
                    * space_heat_demand.max(),  # maximum energy savings for this renovation strength
                    p_max_pu=space_pu,
                    p_min_pu=space_pu,
                    country=ct,
                    capital_cost=capital_cost[strength]
                    * options["retrofitting"]["cost_factor"],
                )


def create_nodes_for_heat_sector():
    # TODO pop_layout

    # rural are areas with low heating density and individual heating
    # urban are areas with high heating density
    # urban can be split into district heating (central) and individual heating (decentral)

    ct_urban = pop_layout.urban.groupby(pop_layout.ct).sum()
    # distribution of urban population within a country
    pop_layout["urban_ct_fraction"] = pop_layout.urban / pop_layout.ct.map(ct_urban.get)

    sectors = ["residential", "services"]

    nodes = {}
    urban_fraction = pop_layout.urban / pop_layout[["rural", "urban"]].sum(axis=1)

    for sector in sectors:
        nodes[sector + " rural"] = pop_layout.index
        nodes[sector + " urban decentral"] = pop_layout.index

    district_heat_share = pop_weighted_energy_totals["district heat share"]

    # maximum potential of urban demand covered by district heating
    central_fraction = options["district_heating"]["potential"]
    # district heating share at each node
    dist_fraction_node = (
        district_heat_share * pop_layout["urban_ct_fraction"] / pop_layout["fraction"]
    )
    nodes["urban central"] = dist_fraction_node.index
    # if district heating share larger than urban fraction -> set urban
    # fraction to district heating share
    urban_fraction = pd.concat([urban_fraction, dist_fraction_node], axis=1).max(axis=1)
    # difference of max potential and today's share of district heating
    diff = (urban_fraction * central_fraction) - dist_fraction_node
    progress = get(options["district_heating"]["progress"], investment_year)
    dist_fraction_node += diff * progress
    logger.info(
        f"Increase district heating share by a progress factor of {progress:.2%} "
        f"resulting in new average share of {dist_fraction_node.mean():.2%}"
    )

    return nodes, dist_fraction_node, urban_fraction


def add_biomass(n, costs):
    logger.info("Add biomass")

    biomass_potentials = pd.read_csv(snakemake.input.biomass_potentials, index_col=0)

    # need to aggregate potentials if gas not nodally resolved
    if options["gas_network"]:
        biogas_potentials_spatial = biomass_potentials["biogas"].rename(
            index=lambda x: x + " biogas"
        )
    else:
        biogas_potentials_spatial = biomass_potentials["biogas"].sum()

    if options.get("biomass_spatial", options["biomass_transport"]):
        solid_biomass_potentials_spatial = biomass_potentials["solid biomass"].rename(
            index=lambda x: x + " solid biomass"
        )
    else:
        solid_biomass_potentials_spatial = biomass_potentials["solid biomass"].sum()

    n.add("Carrier", "biogas")
    n.add("Carrier", "solid biomass")

    n.madd(
        "Bus",
        spatial.gas.biogas,
        location=spatial.gas.locations,
        carrier="biogas",
        unit="MWh_LHV",
    )

    n.madd(
        "Bus",
        spatial.biomass.nodes,
        location=spatial.biomass.locations,
        carrier="solid biomass",
        unit="MWh_LHV",
    )

    n.madd(
        "Store",
        spatial.gas.biogas,
        bus=spatial.gas.biogas,
        carrier="biogas",
        e_nom=biogas_potentials_spatial,
        marginal_cost=costs.at["biogas", "fuel"],
        e_initial=biogas_potentials_spatial,
    )

    n.madd(
        "Store",
        spatial.biomass.nodes,
        bus=spatial.biomass.nodes,
        carrier="solid biomass",
        e_nom=solid_biomass_potentials_spatial,
        marginal_cost=costs.at["solid biomass", "fuel"],
        e_initial=solid_biomass_potentials_spatial,
    )

    n.madd(
        "Link",
        spatial.gas.biogas_to_gas,
        bus0=spatial.gas.biogas,
        bus1=spatial.gas.nodes,
        bus2="co2 atmosphere",
        carrier="biogas to gas",
        capital_cost=costs.loc["biogas upgrading", "fixed"],
        marginal_cost=costs.loc["biogas upgrading", "VOM"],
        efficiency2=-costs.at["gas", "CO2 intensity"],
        p_nom_extendable=True,
    )

    if options["biomass_transport"]:
        # add biomass transport
        transport_costs = pd.read_csv(
            snakemake.input.biomass_transport_costs, index_col=0
        )
        transport_costs = transport_costs.squeeze()
        biomass_transport = create_network_topology(
            n, "biomass transport ", bidirectional=False
        )

        # costs
        bus0_costs = biomass_transport.bus0.apply(lambda x: transport_costs[x[:2]])
        bus1_costs = biomass_transport.bus1.apply(lambda x: transport_costs[x[:2]])
        biomass_transport["costs"] = pd.concat([bus0_costs, bus1_costs], axis=1).mean(
            axis=1
        )

        n.madd(
            "Link",
            biomass_transport.index,
            bus0=biomass_transport.bus0 + " solid biomass",
            bus1=biomass_transport.bus1 + " solid biomass",
            p_nom_extendable=False,
            p_nom=5e4,
            length=biomass_transport.length.values,
            marginal_cost=biomass_transport.costs * biomass_transport.length.values,
            carrier="solid biomass transport",
        )

    elif options["biomass_spatial"]:
        # add artificial biomass generators at nodes which include transport costs
        transport_costs = pd.read_csv(
            snakemake.input.biomass_transport_costs, index_col=0
        )
        transport_costs = transport_costs.squeeze()
        bus_transport_costs = spatial.biomass.nodes.to_series().apply(
            lambda x: transport_costs[x[:2]]
        )
        average_distance = 200  # km #TODO: validate this assumption

        n.madd(
            "Generator",
            spatial.biomass.nodes,
            bus=spatial.biomass.nodes,
            carrier="solid biomass",
            p_nom=10000,
            marginal_cost=costs.at["solid biomass", "fuel"]
            + bus_transport_costs * average_distance,
        )

    # AC buses with district heating
    urban_central = n.buses.index[n.buses.carrier == "urban central heat"]
    if not urban_central.empty and options["chp"]:
        urban_central = urban_central.str[: -len(" urban central heat")]

        key = "central solid biomass CHP"

        n.madd(
            "Link",
            urban_central + " urban central solid biomass CHP",
            bus0=spatial.biomass.df.loc[urban_central, "nodes"].values,
            bus1=urban_central,
            bus2=urban_central + " urban central heat",
            carrier="urban central solid biomass CHP",
            p_nom_extendable=True,
            capital_cost=costs.at[key, "fixed"] * costs.at[key, "efficiency"],
            marginal_cost=costs.at[key, "VOM"],
            efficiency=costs.at[key, "efficiency"],
            efficiency2=costs.at[key, "efficiency-heat"],
            lifetime=costs.at[key, "lifetime"],
        )

        n.madd(
            "Link",
            urban_central + " urban central solid biomass CHP CC",
            bus0=spatial.biomass.df.loc[urban_central, "nodes"].values,
            bus1=urban_central,
            bus2=urban_central + " urban central heat",
            bus3="co2 atmosphere",
            bus4=spatial.co2.df.loc[urban_central, "nodes"].values,
            carrier="urban central solid biomass CHP CC",
            p_nom_extendable=True,
            capital_cost=costs.at[key, "fixed"] * costs.at[key, "efficiency"]
            + costs.at["biomass CHP capture", "fixed"]
            * costs.at["solid biomass", "CO2 intensity"],
            marginal_cost=costs.at[key, "VOM"],
            efficiency=costs.at[key, "efficiency"]
            - costs.at["solid biomass", "CO2 intensity"]
            * (
                costs.at["biomass CHP capture", "electricity-input"]
                + costs.at["biomass CHP capture", "compression-electricity-input"]
            ),
            efficiency2=costs.at[key, "efficiency-heat"]
            + costs.at["solid biomass", "CO2 intensity"]
            * (
                costs.at["biomass CHP capture", "heat-output"]
                + costs.at["biomass CHP capture", "compression-heat-output"]
                - costs.at["biomass CHP capture", "heat-input"]
            ),
            efficiency3=-costs.at["solid biomass", "CO2 intensity"]
            * costs.at["biomass CHP capture", "capture_rate"],
            efficiency4=costs.at["solid biomass", "CO2 intensity"]
            * costs.at["biomass CHP capture", "capture_rate"],
            lifetime=costs.at[key, "lifetime"],
        )

    if options["biomass_boiler"]:
        # TODO: Add surcharge for pellets
        nodes_heat = create_nodes_for_heat_sector()[0]
        for name in [
            "residential rural",
            "services rural",
            "residential urban decentral",
            "services urban decentral",
        ]:
            n.madd(
                "Link",
                nodes_heat[name] + f" {name} biomass boiler",
                p_nom_extendable=True,
                bus0=spatial.biomass.df.loc[nodes_heat[name], "nodes"].values,
                bus1=nodes_heat[name] + f" {name} heat",
                carrier=name + " biomass boiler",
                efficiency=costs.at["biomass boiler", "efficiency"],
                capital_cost=costs.at["biomass boiler", "efficiency"]
                * costs.at["biomass boiler", "fixed"],
                lifetime=costs.at["biomass boiler", "lifetime"],
            )

    # Solid biomass to liquid fuel
    if options["biomass_to_liquid"]:
        n.madd(
            "Link",
            spatial.biomass.nodes,
            suffix=" biomass to liquid",
            bus0=spatial.biomass.nodes,
            bus1=spatial.oil.nodes,
            bus2="co2 atmosphere",
            carrier="biomass to liquid",
            lifetime=costs.at["BtL", "lifetime"],
            efficiency=costs.at["BtL", "efficiency"],
            efficiency2=-costs.at["solid biomass", "CO2 intensity"]
            + costs.at["BtL", "CO2 stored"],
            p_nom_extendable=True,
            capital_cost=costs.at["BtL", "fixed"],
            marginal_cost=costs.at["BtL", "efficiency"] * costs.loc["BtL", "VOM"],
        )

        # TODO: Update with energy penalty
        n.madd(
            "Link",
            spatial.biomass.nodes,
            suffix=" biomass to liquid CC",
            bus0=spatial.biomass.nodes,
            bus1=spatial.oil.nodes,
            bus2="co2 atmosphere",
            bus3=spatial.co2.nodes,
            carrier="biomass to liquid",
            lifetime=costs.at["BtL", "lifetime"],
            efficiency=costs.at["BtL", "efficiency"],
            efficiency2=-costs.at["solid biomass", "CO2 intensity"]
            + costs.at["BtL", "CO2 stored"] * (1 - costs.at["BtL", "capture rate"]),
            efficiency3=costs.at["BtL", "CO2 stored"] * costs.at["BtL", "capture rate"],
            p_nom_extendable=True,
            capital_cost=costs.at["BtL", "fixed"]
            + costs.at["biomass CHP capture", "fixed"] * costs.at["BtL", "CO2 stored"],
            marginal_cost=costs.at["BtL", "efficiency"] * costs.loc["BtL", "VOM"],
        )

    # BioSNG from solid biomass
    if options["biosng"]:
        n.madd(
            "Link",
            spatial.biomass.nodes,
            suffix=" solid biomass to gas",
            bus0=spatial.biomass.nodes,
            bus1=spatial.gas.nodes,
            bus3="co2 atmosphere",
            carrier="BioSNG",
            lifetime=costs.at["BioSNG", "lifetime"],
            efficiency=costs.at["BioSNG", "efficiency"],
            efficiency3=-costs.at["solid biomass", "CO2 intensity"]
            + costs.at["BioSNG", "CO2 stored"],
            p_nom_extendable=True,
            capital_cost=costs.at["BioSNG", "fixed"],
            marginal_cost=costs.at["BioSNG", "efficiency"] * costs.loc["BioSNG", "VOM"],
        )

        # TODO: Update with energy penalty for CC
        n.madd(
            "Link",
            spatial.biomass.nodes,
            suffix=" solid biomass to gas CC",
            bus0=spatial.biomass.nodes,
            bus1=spatial.gas.nodes,
            bus2=spatial.co2.nodes,
            bus3="co2 atmosphere",
            carrier="BioSNG",
            lifetime=costs.at["BioSNG", "lifetime"],
            efficiency=costs.at["BioSNG", "efficiency"],
            efficiency2=costs.at["BioSNG", "CO2 stored"]
            * costs.at["BioSNG", "capture rate"],
            efficiency3=-costs.at["solid biomass", "CO2 intensity"]
            + costs.at["BioSNG", "CO2 stored"]
            * (1 - costs.at["BioSNG", "capture rate"]),
            p_nom_extendable=True,
            capital_cost=costs.at["BioSNG", "fixed"]
            + costs.at["biomass CHP capture", "fixed"]
            * costs.at["BioSNG", "CO2 stored"],
            marginal_cost=costs.at["BioSNG", "efficiency"] * costs.loc["BioSNG", "VOM"],
        )


def add_industry(n, costs):
    logger.info("Add industrial demand")

    nodes = pop_layout.index
    nhours = n.snapshot_weightings.generators.sum()
    nyears = nhours / 8760

    # 1e6 to convert TWh to MWh
    industrial_demand = (
        pd.read_csv(snakemake.input.industrial_demand, index_col=0) * 1e6
    ) * nyears

    n.madd(
        "Bus",
        spatial.biomass.industry,
        location=spatial.biomass.locations,
        carrier="solid biomass for industry",
        unit="MWh_LHV",
    )

    if options.get("biomass_spatial", options["biomass_transport"]):
        p_set = (
            industrial_demand.loc[spatial.biomass.locations, "solid biomass"].rename(
                index=lambda x: x + " solid biomass for industry"
            )
            / nhours
        )
    else:
        p_set = industrial_demand["solid biomass"].sum() / nhours

    n.madd(
        "Load",
        spatial.biomass.industry,
        bus=spatial.biomass.industry,
        carrier="solid biomass for industry",
        p_set=p_set,
    )

    n.madd(
        "Link",
        spatial.biomass.industry,
        bus0=spatial.biomass.nodes,
        bus1=spatial.biomass.industry,
        carrier="solid biomass for industry",
        p_nom_extendable=True,
        efficiency=1.0,
    )

    n.madd(
        "Link",
        spatial.biomass.industry_cc,
        bus0=spatial.biomass.nodes,
        bus1=spatial.biomass.industry,
        bus2="co2 atmosphere",
        bus3=spatial.co2.nodes,
        carrier="solid biomass for industry CC",
        p_nom_extendable=True,
        capital_cost=costs.at["cement capture", "fixed"]
        * costs.at["solid biomass", "CO2 intensity"],
        efficiency=0.9,  # TODO: make config option
        efficiency2=-costs.at["solid biomass", "CO2 intensity"]
        * costs.at["cement capture", "capture_rate"],
        efficiency3=costs.at["solid biomass", "CO2 intensity"]
        * costs.at["cement capture", "capture_rate"],
        lifetime=costs.at["cement capture", "lifetime"],
    )

    n.madd(
        "Bus",
        spatial.gas.industry,
        location=spatial.gas.locations,
        carrier="gas for industry",
        unit="MWh_LHV",
    )

    gas_demand = industrial_demand.loc[nodes, "methane"] / nhours

    if options["gas_network"]:
        spatial_gas_demand = gas_demand.rename(index=lambda x: x + " gas for industry")
    else:
        spatial_gas_demand = gas_demand.sum()

    n.madd(
        "Load",
        spatial.gas.industry,
        bus=spatial.gas.industry,
        carrier="gas for industry",
        p_set=spatial_gas_demand,
    )

    n.madd(
        "Link",
        spatial.gas.industry,
        bus0=spatial.gas.nodes,
        bus1=spatial.gas.industry,
        bus2="co2 atmosphere",
        carrier="gas for industry",
        p_nom_extendable=True,
        efficiency=1.0,
        efficiency2=costs.at["gas", "CO2 intensity"],
    )

    n.madd(
        "Link",
        spatial.gas.industry_cc,
        bus0=spatial.gas.nodes,
        bus1=spatial.gas.industry,
        bus2="co2 atmosphere",
        bus3=spatial.co2.nodes,
        carrier="gas for industry CC",
        p_nom_extendable=True,
        capital_cost=costs.at["cement capture", "fixed"]
        * costs.at["gas", "CO2 intensity"],
        efficiency=0.9,
        efficiency2=costs.at["gas", "CO2 intensity"]
        * (1 - costs.at["cement capture", "capture_rate"]),
        efficiency3=costs.at["gas", "CO2 intensity"]
        * costs.at["cement capture", "capture_rate"],
        lifetime=costs.at["cement capture", "lifetime"],
    )

    n.madd(
        "Load",
        nodes,
        suffix=" H2 for industry",
        bus=nodes + " H2",
        carrier="H2 for industry",
        p_set=industrial_demand.loc[nodes, "hydrogen"] / nhours,
    )

    shipping_hydrogen_share = get(options["shipping_hydrogen_share"], investment_year)
    shipping_methanol_share = get(options["shipping_methanol_share"], investment_year)
    shipping_oil_share = get(options["shipping_oil_share"], investment_year)

    total_share = shipping_hydrogen_share + shipping_methanol_share + shipping_oil_share
    if total_share != 1:
        logger.warning(
            f"Total shipping shares sum up to {total_share:.2%}, corresponding to increased or decreased demand assumptions."
        )

    domestic_navigation = pop_weighted_energy_totals.loc[
        nodes, "total domestic navigation"
    ].squeeze()
    international_navigation = (
        pd.read_csv(snakemake.input.shipping_demand, index_col=0).squeeze() * nyears
    )
    all_navigation = domestic_navigation + international_navigation
    p_set = all_navigation * 1e6 / nhours

    if shipping_hydrogen_share:
        oil_efficiency = options.get(
            "shipping_oil_efficiency", options.get("shipping_average_efficiency", 0.4)
        )
        efficiency = oil_efficiency / costs.at["fuel cell", "efficiency"]
        shipping_hydrogen_share = get(
            options["shipping_hydrogen_share"], investment_year
        )

        if options["shipping_hydrogen_liquefaction"]:
            n.madd(
                "Bus",
                nodes,
                suffix=" H2 liquid",
                carrier="H2 liquid",
                location=nodes,
                unit="MWh_LHV",
            )

            n.madd(
                "Link",
                nodes + " H2 liquefaction",
                bus0=nodes + " H2",
                bus1=nodes + " H2 liquid",
                carrier="H2 liquefaction",
                efficiency=costs.at["H2 liquefaction", "efficiency"],
                capital_cost=costs.at["H2 liquefaction", "fixed"],
                p_nom_extendable=True,
                lifetime=costs.at["H2 liquefaction", "lifetime"],
            )

            shipping_bus = nodes + " H2 liquid"
        else:
            shipping_bus = nodes + " H2"

        efficiency = (
            options["shipping_oil_efficiency"] / costs.at["fuel cell", "efficiency"]
        )
        p_set_hydrogen = shipping_hydrogen_share * p_set * efficiency

        n.madd(
            "Load",
            nodes,
            suffix=" H2 for shipping",
            bus=shipping_bus,
            carrier="H2 for shipping",
            p_set=p_set_hydrogen,
        )

    if shipping_methanol_share:
        n.madd(
            "Bus",
            spatial.methanol.nodes,
            carrier="methanol",
            location=spatial.methanol.locations,
            unit="MWh_LHV",
        )

        n.madd(
            "Store",
            spatial.methanol.nodes,
            suffix=" Store",
            bus=spatial.methanol.nodes,
            e_nom_extendable=True,
            e_cyclic=True,
            carrier="methanol",
        )

        n.madd(
            "Link",
            spatial.h2.locations + " methanolisation",
            bus0=spatial.h2.nodes,
            bus1=spatial.methanol.nodes,
            bus2=nodes,
            bus3=spatial.co2.nodes,
            carrier="methanolisation",
            p_nom_extendable=True,
            p_min_pu=options.get("min_part_load_methanolisation", 0),
            capital_cost=costs.at["methanolisation", "fixed"]
            * options["MWh_MeOH_per_MWh_H2"],  # EUR/MW_H2/a
            lifetime=costs.at["methanolisation", "lifetime"],
            efficiency=options["MWh_MeOH_per_MWh_H2"],
            efficiency2=-options["MWh_MeOH_per_MWh_H2"] / options["MWh_MeOH_per_MWh_e"],
            efficiency3=-options["MWh_MeOH_per_MWh_H2"] / options["MWh_MeOH_per_tCO2"],
        )

        efficiency = (
            options["shipping_oil_efficiency"] / options["shipping_methanol_efficiency"]
        )
        p_set_methanol = shipping_methanol_share * p_set.sum() * efficiency

        n.madd(
            "Load",
            spatial.methanol.nodes,
            suffix=" shipping methanol",
            bus=spatial.methanol.nodes,
            carrier="shipping methanol",
            p_set=p_set_methanol,
        )

        # CO2 intensity methanol based on stoichiometric calculation with 22.7 GJ/t methanol (32 g/mol), CO2 (44 g/mol), 277.78 MWh/TJ = 0.218 t/MWh
        co2 = p_set_methanol / options["MWh_MeOH_per_tCO2"]

        n.add(
            "Load",
            "shipping methanol emissions",
            bus="co2 atmosphere",
            carrier="shipping methanol emissions",
            p_set=-co2,
        )

    if shipping_oil_share:
        p_set_oil = shipping_oil_share * p_set.sum()

        n.madd(
            "Load",
            spatial.oil.nodes,
            suffix=" shipping oil",
            bus=spatial.oil.nodes,
            carrier="shipping oil",
            p_set=p_set_oil,
        )

        co2 = p_set_oil * costs.at["oil", "CO2 intensity"]

        n.add(
            "Load",
            "shipping oil emissions",
            bus="co2 atmosphere",
            carrier="shipping oil emissions",
            p_set=-co2,
        )

    if "oil" not in n.buses.carrier.unique():
        n.madd(
            "Bus",
            spatial.oil.nodes,
            location=spatial.oil.locations,
            carrier="oil",
            unit="MWh_LHV",
        )

    if "oil" not in n.stores.carrier.unique():
        # could correct to e.g. 0.001 EUR/kWh * annuity and O&M
        n.madd(
            "Store",
            [oil_bus + " Store" for oil_bus in spatial.oil.nodes],
            bus=spatial.oil.nodes,
            e_nom_extendable=True,
            e_cyclic=True,
            carrier="oil",
        )

    if "oil" not in n.generators.carrier.unique():
        n.madd(
            "Generator",
            spatial.oil.nodes,
            bus=spatial.oil.nodes,
            p_nom_extendable=True,
            carrier="oil",
            marginal_cost=costs.at["oil", "fuel"],
        )

    if options["oil_boilers"]:
        nodes_heat = create_nodes_for_heat_sector()[0]

        for name in [
            "residential rural",
            "services rural",
            "residential urban decentral",
            "services urban decentral",
        ]:
            n.madd(
                "Link",
                nodes_heat[name] + f" {name} oil boiler",
                p_nom_extendable=True,
                bus0=spatial.oil.nodes,
                bus1=nodes_heat[name] + f" {name}  heat",
                bus2="co2 atmosphere",
                carrier=f"{name} oil boiler",
                efficiency=costs.at["decentral oil boiler", "efficiency"],
                efficiency2=costs.at["oil", "CO2 intensity"],
                capital_cost=costs.at["decentral oil boiler", "efficiency"]
                * costs.at["decentral oil boiler", "fixed"],
                lifetime=costs.at["decentral oil boiler", "lifetime"],
            )

    n.madd(
        "Link",
        nodes + " Fischer-Tropsch",
        bus0=nodes + " H2",
        bus1=spatial.oil.nodes,
        bus2=spatial.co2.nodes,
        carrier="Fischer-Tropsch",
        efficiency=costs.at["Fischer-Tropsch", "efficiency"],
        capital_cost=costs.at["Fischer-Tropsch", "fixed"]
        * costs.at["Fischer-Tropsch", "efficiency"],  # EUR/MW_H2/a
        efficiency2=-costs.at["oil", "CO2 intensity"]
        * costs.at["Fischer-Tropsch", "efficiency"],
        p_nom_extendable=True,
        p_min_pu=options.get("min_part_load_fischer_tropsch", 0),
        lifetime=costs.at["Fischer-Tropsch", "lifetime"],
    )

    demand_factor = options.get("HVC_demand_factor", 1)
    p_set = demand_factor * industrial_demand.loc[nodes, "naphtha"].sum() / nhours
    if demand_factor != 1:
        logger.warning(f"Changing HVC demand by {demand_factor*100-100:+.2f}%.")

    n.madd(
        "Load",
        ["naphtha for industry"],
        bus=spatial.oil.nodes,
        carrier="naphtha for industry",
        p_set=p_set,
    )

    demand_factor = options.get("aviation_demand_factor", 1)
    all_aviation = ["total international aviation", "total domestic aviation"]
    p_set = (
        demand_factor
        * pop_weighted_energy_totals.loc[nodes, all_aviation].sum(axis=1).sum()
        * 1e6
        / nhours
    )
    if demand_factor != 1:
        logger.warning(f"Changing aviation demand by {demand_factor*100-100:+.2f}%.")

    n.madd(
        "Load",
        ["kerosene for aviation"],
        bus=spatial.oil.nodes,
        carrier="kerosene for aviation",
        p_set=p_set,
    )

    # NB: CO2 gets released again to atmosphere when plastics decay or kerosene is burned
    # except for the process emissions when naphtha is used for petrochemicals, which can be captured with other industry process emissions
    # tco2 per hour
    co2_release = ["naphtha for industry", "kerosene for aviation"]
    co2 = (
        n.loads.loc[co2_release, "p_set"].sum() * costs.at["oil", "CO2 intensity"]
        - industrial_demand.loc[nodes, "process emission from feedstock"].sum() / nhours
    )

    n.add(
        "Load",
        "oil emissions",
        bus="co2 atmosphere",
        carrier="oil emissions",
        p_set=-co2,
    )

    # TODO simplify bus expression
    n.madd(
        "Load",
        nodes,
        suffix=" low-temperature heat for industry",
        bus=[
            node + " urban central heat"
            if node + " urban central heat" in n.buses.index
            else node + " services urban decentral heat"
            for node in nodes
        ],
        carrier="low-temperature heat for industry",
        p_set=industrial_demand.loc[nodes, "low-temperature heat"] / nhours,
    )

    # remove today's industrial electricity demand by scaling down total electricity demand
    for ct in n.buses.country.dropna().unique():
        # TODO map onto n.bus.country

        loads_i = n.loads.index[
            (n.loads.index.str[:2] == ct) & (n.loads.carrier == "electricity")
        ]
        if n.loads_t.p_set[loads_i].empty:
            continue
        factor = (
            1
            - industrial_demand.loc[loads_i, "current electricity"].sum()
            / n.loads_t.p_set[loads_i].sum().sum()
        )
        n.loads_t.p_set[loads_i] *= factor

    n.madd(
        "Load",
        nodes,
        suffix=" industry electricity",
        bus=nodes,
        carrier="industry electricity",
        p_set=industrial_demand.loc[nodes, "electricity"] / nhours,
    )

    n.madd(
        "Bus",
        spatial.co2.process_emissions,
        location=spatial.co2.locations,
        carrier="process emissions",
        unit="t_co2",
    )

    sel = ["process emission", "process emission from feedstock"]
    if options["co2_spatial"] or options["co2network"]:
        p_set = (
            -industrial_demand.loc[nodes, sel]
            .sum(axis=1)
            .rename(index=lambda x: x + " process emissions")
            / nhours
        )
    else:
        p_set = -industrial_demand.loc[nodes, sel].sum(axis=1).sum() / nhours

    # this should be process emissions fossil+feedstock
    # then need load on atmosphere for feedstock emissions that are currently going to atmosphere via Link Fischer-Tropsch demand
    n.madd(
        "Load",
        spatial.co2.process_emissions,
        bus=spatial.co2.process_emissions,
        carrier="process emissions",
        p_set=p_set,
    )

    n.madd(
        "Link",
        spatial.co2.process_emissions,
        bus0=spatial.co2.process_emissions,
        bus1="co2 atmosphere",
        carrier="process emissions",
        p_nom_extendable=True,
        efficiency=1.0,
    )

    # assume enough local waste heat for CC
    n.madd(
        "Link",
        spatial.co2.locations,
        suffix=" process emissions CC",
        bus0=spatial.co2.process_emissions,
        bus1="co2 atmosphere",
        bus2=spatial.co2.nodes,
        carrier="process emissions CC",
        p_nom_extendable=True,
        capital_cost=costs.at["cement capture", "fixed"],
        efficiency=1 - costs.at["cement capture", "capture_rate"],
        efficiency2=costs.at["cement capture", "capture_rate"],
        lifetime=costs.at["cement capture", "lifetime"],
    )

    if options.get("ammonia"):
        if options["ammonia"] == "regional":
            p_set = (
                industrial_demand.loc[spatial.ammonia.locations, "ammonia"].rename(
                    index=lambda x: x + " NH3"
                )
                / nhours
            )
        else:
            p_set = industrial_demand["ammonia"].sum() / nhours

        n.madd(
            "Load",
            spatial.ammonia.nodes,
            bus=spatial.ammonia.nodes,
            carrier="NH3",
            p_set=p_set,
        )


def add_waste_heat(n):
    # TODO options?

    logger.info("Add possibility to use industrial waste heat in district heating")

    # AC buses with district heating
    urban_central = n.buses.index[n.buses.carrier == "urban central heat"]
    if not urban_central.empty:
        urban_central = urban_central.str[: -len(" urban central heat")]

        # TODO what is the 0.95 and should it be a config option?
        if options["use_fischer_tropsch_waste_heat"]:
            n.links.loc[urban_central + " Fischer-Tropsch", "bus3"] = (
                urban_central + " urban central heat"
            )
            n.links.loc[urban_central + " Fischer-Tropsch", "efficiency3"] = (
                0.95 - n.links.loc[urban_central + " Fischer-Tropsch", "efficiency"]
            )

        # TODO integrate usable waste heat efficiency into technology-data from DEA
        if options.get("use_electrolysis_waste_heat", False):
            n.links.loc[urban_central + " H2 Electrolysis", "bus2"] = (
                urban_central + " urban central heat"
            )
            n.links.loc[urban_central + " H2 Electrolysis", "efficiency2"] = (
                0.84 - n.links.loc[urban_central + " H2 Electrolysis", "efficiency"]
            )

        if options["use_fuel_cell_waste_heat"]:
            n.links.loc[urban_central + " H2 Fuel Cell", "bus2"] = (
                urban_central + " urban central heat"
            )
            n.links.loc[urban_central + " H2 Fuel Cell", "efficiency2"] = (
                0.95 - n.links.loc[urban_central + " H2 Fuel Cell", "efficiency"]
            )


def add_agriculture(n, costs):
    logger.info("Add agriculture, forestry and fishing sector.")

    nodes = pop_layout.index
    nhours = n.snapshot_weightings.generators.sum()

    # electricity

    n.madd(
        "Load",
        nodes,
        suffix=" agriculture electricity",
        bus=nodes,
        carrier="agriculture electricity",
        p_set=pop_weighted_energy_totals.loc[nodes, "total agriculture electricity"]
        * 1e6
        / nhours,
    )

    # heat

    n.madd(
        "Load",
        nodes,
        suffix=" agriculture heat",
        bus=nodes + " services rural heat",
        carrier="agriculture heat",
        p_set=pop_weighted_energy_totals.loc[nodes, "total agriculture heat"]
        * 1e6
        / nhours,
    )

    # machinery

    electric_share = get(
        options["agriculture_machinery_electric_share"], investment_year
    )
    oil_share = get(options["agriculture_machinery_oil_share"], investment_year)

    total_share = electric_share + oil_share
    if total_share != 1:
        logger.warning(
            f"Total agriculture machinery shares sum up to {total_share:.2%}, corresponding to increased or decreased demand assumptions."
        )

    machinery_nodal_energy = pop_weighted_energy_totals.loc[
        nodes, "total agriculture machinery"
    ]

    if electric_share > 0:
        efficiency_gain = (
            options["agriculture_machinery_fuel_efficiency"]
            / options["agriculture_machinery_electric_efficiency"]
        )

        n.madd(
            "Load",
            nodes,
            suffix=" agriculture machinery electric",
            bus=nodes,
            carrier="agriculture machinery electric",
            p_set=electric_share
            / efficiency_gain
            * machinery_nodal_energy
            * 1e6
            / nhours,
        )

    if oil_share > 0:
        n.madd(
            "Load",
            ["agriculture machinery oil"],
            bus=spatial.oil.nodes,
            carrier="agriculture machinery oil",
            p_set=oil_share * machinery_nodal_energy.sum() * 1e6 / nhours,
        )

        co2 = (
            oil_share
            * machinery_nodal_energy.sum()
            * 1e6
            / nhours
            * costs.at["oil", "CO2 intensity"]
        )

        n.add(
            "Load",
            "agriculture machinery oil emissions",
            bus="co2 atmosphere",
            carrier="agriculture machinery oil emissions",
            p_set=-co2,
        )


def decentral(n):
    """
    Removes the electricity transmission system.
    """
    n.lines.drop(n.lines.index, inplace=True)
    n.links.drop(n.links.index[n.links.carrier.isin(["DC", "B2B"])], inplace=True)


def remove_h2_network(n):
    n.links.drop(
        n.links.index[n.links.carrier.str.contains("H2 pipeline")], inplace=True
    )

    if "EU H2 Store" in n.stores.index:
        n.stores.drop("EU H2 Store", inplace=True)


def maybe_adjust_costs_and_potentials(n, opts):
    for o in opts:
        if "+" not in o:
            continue
        oo = o.split("+")
        carrier_list = np.hstack(
            (
                n.generators.carrier.unique(),
                n.links.carrier.unique(),
                n.stores.carrier.unique(),
                n.storage_units.carrier.unique(),
            )
        )
        suptechs = map(lambda c: c.split("-", 2)[0], carrier_list)
        if oo[0].startswith(tuple(suptechs)):
            carrier = oo[0]
            attr_lookup = {"p": "p_nom_max", "e": "e_nom_max", "c": "capital_cost"}
            attr = attr_lookup[oo[1][0]]
            factor = float(oo[1][1:])
            # beware if factor is 0 and p_nom_max is np.inf, 0*np.inf is nan
            if carrier == "AC":  # lines do not have carrier
                n.lines[attr] *= factor
            else:
                if attr == "p_nom_max":
                    comps = {"Generator", "Link", "StorageUnit"}
                elif attr == "e_nom_max":
                    comps = {"Store"}
                else:
                    comps = {"Generator", "Link", "StorageUnit", "Store"}
                for c in n.iterate_components(comps):
                    if carrier == "solar":
                        sel = c.df.carrier.str.contains(
                            carrier
                        ) & ~c.df.carrier.str.contains("solar rooftop")
                    else:
                        sel = c.df.carrier.str.contains(carrier)
                    c.df.loc[sel, attr] *= factor
            logger.info(f"changing {attr} for {carrier} by factor {factor}")


def limit_individual_line_extension(n, maxext):
    logger.info(f"Limiting new HVAC and HVDC extensions to {maxext} MW")
    n.lines["s_nom_max"] = n.lines["s_nom"] + maxext
    hvdc = n.links.index[n.links.carrier == "DC"]
    n.links.loc[hvdc, "p_nom_max"] = n.links.loc[hvdc, "p_nom"] + maxext


aggregate_dict = {
    "p_nom": "sum",
    "s_nom": "sum",
    "v_nom": "max",
    "v_mag_pu_max": "min",
    "v_mag_pu_min": "max",
    "p_nom_max": "sum",
    "s_nom_max": "sum",
    "p_nom_min": "sum",
    "s_nom_min": "sum",
    "v_ang_min": "max",
    "v_ang_max": "min",
    "terrain_factor": "mean",
    "num_parallel": "sum",
    "p_set": "sum",
    "e_initial": "sum",
    "e_nom": "sum",
    "e_nom_max": "sum",
    "e_nom_min": "sum",
    "state_of_charge_initial": "sum",
    "state_of_charge_set": "sum",
    "inflow": "sum",
    "p_max_pu": "first",
    "x": "mean",
    "y": "mean",
}


def cluster_heat_buses(n):
    """
    Cluster residential and service heat buses to one representative bus.

    This can be done to save memory and speed up optimisation
    """

    def define_clustering(attributes, aggregate_dict):
        """Define how attributes should be clustered.
        Input:
            attributes    : pd.Index()
            aggregate_dict: dictionary (key: name of attribute, value
                                        clustering method)

        Returns:
            agg           : clustering dictionary
        """
        keys = attributes.intersection(aggregate_dict.keys())
        agg = dict(
            zip(
                attributes.difference(keys),
                ["first"] * len(df.columns.difference(keys)),
            )
        )
        for key in keys:
            agg[key] = aggregate_dict[key]
        return agg

    logger.info("Cluster residential and service heat buses.")
    components = ["Bus", "Carrier", "Generator", "Link", "Load", "Store"]

    for c in n.iterate_components(components):
        df = c.df
        cols = df.columns[df.columns.str.contains("bus") | (df.columns == "carrier")]

        # rename columns and index
        df[cols] = df[cols].apply(
            lambda x: x.str.replace("residential ", "").str.replace("services ", ""),
            axis=1,
        )
        df = df.rename(
            index=lambda x: x.replace("residential ", "").replace("services ", "")
        )

        # cluster heat nodes
        # static dataframe
        agg = define_clustering(df.columns, aggregate_dict)
        df = df.groupby(level=0).agg(agg, **agg_group_kwargs)
        # time-varying data
        pnl = c.pnl
        agg = define_clustering(pd.Index(pnl.keys()), aggregate_dict)
        for k in pnl.keys():
            pnl[k].rename(
                columns=lambda x: x.replace("residential ", "").replace(
                    "services ", ""
                ),
                inplace=True,
            )
            pnl[k] = pnl[k].groupby(level=0, axis=1).agg(agg[k], **agg_group_kwargs)

        # remove unclustered assets of service/residential
        to_drop = c.df.index.difference(df.index)
        n.mremove(c.name, to_drop)
        # add clustered assets
        to_add = df.index.difference(c.df.index)
        import_components_from_dataframe(n, df.loc[to_add], c.name)


def apply_time_segmentation(
    n, segments, solver_name="cbc", overwrite_time_dependent=True
):
    """
    Aggregating time series to segments with different lengths.

    Input:
        n: pypsa Network
        segments: (int) number of segments in which the typical period should be
                  subdivided
        solver_name: (str) name of solver
        overwrite_time_dependent: (bool) overwrite time dependent data of pypsa network
        with typical time series created by tsam
    """
    try:
        import tsam.timeseriesaggregation as tsam
    except:
        raise ModuleNotFoundError(
            "Optional dependency 'tsam' not found." "Install via 'pip install tsam'"
        )

    # get all time-dependent data
    columns = pd.MultiIndex.from_tuples([], names=["component", "key", "asset"])
    raw = pd.DataFrame(index=n.snapshots, columns=columns)
    for c in n.iterate_components():
        for attr, pnl in c.pnl.items():
            # exclude e_min_pu which is used for SOC of EVs in the morning
            if not pnl.empty and attr != "e_min_pu":
                df = pnl.copy()
                df.columns = pd.MultiIndex.from_product([[c.name], [attr], df.columns])
                raw = pd.concat([raw, df], axis=1)

    # normalise all time-dependent data
    annual_max = raw.max().replace(0, 1)
    raw = raw.div(annual_max, level=0)

    # get representative segments
    agg = tsam.TimeSeriesAggregation(
        raw,
        hoursPerPeriod=len(raw),
        noTypicalPeriods=1,
        noSegments=int(segments),
        segmentation=True,
        solver=solver_name,
    )
    segmented = agg.createTypicalPeriods()

    weightings = segmented.index.get_level_values("Segment Duration")
    offsets = np.insert(np.cumsum(weightings[:-1]), 0, 0)
    timesteps = [raw.index[0] + pd.Timedelta(f"{offset}h") for offset in offsets]
    snapshots = pd.DatetimeIndex(timesteps)
    sn_weightings = pd.Series(
        weightings, index=snapshots, name="weightings", dtype="float64"
    )

    n.set_snapshots(sn_weightings.index)
    n.snapshot_weightings = n.snapshot_weightings.mul(sn_weightings, axis=0)

    # overwrite time-dependent data with timeseries created by tsam
    if overwrite_time_dependent:
        values_t = segmented.mul(annual_max).set_index(snapshots)
        for component, key in values_t.columns.droplevel(2).unique():
            n.pnl(component)[key] = values_t[component, key]

    return n


def set_temporal_aggregation(n, opts, solver_name):
    """
    Aggregate network temporally.
    """
    for o in opts:
        # temporal averaging
        m = re.match(r"^\d+h$", o, re.IGNORECASE)
        if m is not None:
            n = average_every_nhours(n, m.group(0))
            break
        # representative snapshots
        m = re.match(r"(^\d+)sn$", o, re.IGNORECASE)
        if m is not None:
            sn = int(m[1])
            logger.info(f"Use every {sn} snapshot as representative")
            n.set_snapshots(n.snapshots[::sn])
            n.snapshot_weightings *= sn
            break
        # segments with package tsam
        m = re.match(r"^(\d+)seg$", o, re.IGNORECASE)
        if m is not None:
            segments = int(m[1])
            logger.info(f"Use temporal segmentation with {segments} segments")
            n = apply_time_segmentation(n, segments, solver_name=solver_name)
            break
    return n


def lossy_bidirectional_links(n, carrier, efficiencies={}):
    "Split bidirectional links into two unidirectional links to include transmission losses."

    carrier_i = n.links.query("carrier == @carrier").index

    if (
        not any((v != 1.0) or (v >= 0) for v in efficiencies.values())
        or carrier_i.empty
    ):
        return

    efficiency_static = efficiencies.get("efficiency_static", 1)
    efficiency_per_1000km = efficiencies.get("efficiency_per_1000km", 1)
    compression_per_1000km = efficiencies.get("compression_per_1000km", 0)

    logger.info(
        f"Specified losses for {carrier} transmission "
        f"(static: {efficiency_static}, per 1000km: {efficiency_per_1000km}, compression per 1000km: {compression_per_1000km}). "
        "Splitting bidirectional links."
    )

    n.links.loc[carrier_i, "p_min_pu"] = 0
    n.links.loc[
        carrier_i, "efficiency"
    ] = efficiency_static * efficiency_per_1000km ** (
        n.links.loc[carrier_i, "length"] / 1e3
    )
    rev_links = (
        n.links.loc[carrier_i].copy().rename({"bus0": "bus1", "bus1": "bus0"}, axis=1)
    )
    rev_links.capital_cost = 0
    rev_links.length = 0
    rev_links["reversed"] = True
    rev_links.index = rev_links.index.map(lambda x: x + "-reversed")

    n.links = pd.concat([n.links, rev_links], sort=False)
    n.links["reversed"] = n.links["reversed"].fillna(False)

    # do compression losses after concatenation to take electricity consumption at bus0 in either direction
    carrier_i = n.links.query("carrier == @carrier").index
    if compression_per_1000km > 0:
        n.links.loc[carrier_i, "bus2"] = n.links.loc[carrier_i, "bus0"].map(
            n.buses.location
        )  # electricity
        n.links.loc[carrier_i, "efficiency2"] = (
            -compression_per_1000km * n.links.loc[carrier_i, "length"] / 1e3
        )


if __name__ == "__main__":
    if "snakemake" not in globals():
        from _helpers import mock_snakemake

        snakemake = mock_snakemake(
            "prepare_sector_network",
            configfiles="test/config.overnight.yaml",
            simpl="",
            opts="",
            clusters="5",
            ll="v1.5",
            sector_opts="CO2L0-24H-T-H-B-I-A-solar+p3-dist1",
            planning_horizons="2030",
        )

    logging.basicConfig(level=snakemake.config["logging"]["level"])

    update_config_with_sector_opts(snakemake.config, snakemake.wildcards.sector_opts)

    options = snakemake.params.sector

    opts = snakemake.wildcards.sector_opts.split("-")

    investment_year = int(snakemake.wildcards.planning_horizons[-4:])

    n = pypsa.Network(snakemake.input.network)

    pop_layout = pd.read_csv(snakemake.input.clustered_pop_layout, index_col=0)
    nhours = n.snapshot_weightings.generators.sum()
    nyears = nhours / 8760

    costs = prepare_costs(
        snakemake.input.costs,
        snakemake.params.costs,
        nyears,
    )

    pop_weighted_energy_totals = (
        pd.read_csv(snakemake.input.pop_weighted_energy_totals, index_col=0) * nyears
    )

    patch_electricity_network(n)

    spatial = define_spatial(pop_layout.index, options)

    if snakemake.params.foresight in ["myopic", "perfect"]:
        add_lifetime_wind_solar(n, costs)

        conventional = snakemake.params.conventional_carriers
        for carrier in conventional:
            add_carrier_buses(n, carrier)

    add_co2_tracking(n, options)

    add_generation(n, costs)

    add_storage_and_grids(n, costs)

    # TODO merge with opts cost adjustment below
    for o in opts:
        if o[:4] == "wave":
            wave_cost_factor = float(o[4:].replace("p", ".").replace("m", "-"))
            logger.info(
                f"Including wave generators with cost factor of {wave_cost_factor}"
            )
            add_wave(n, wave_cost_factor)
        if o[:4] == "dist":
            options["electricity_distribution_grid"] = True
            options["electricity_distribution_grid_cost_factor"] = float(
                o[4:].replace("p", ".").replace("m", "-")
            )
        if o == "biomasstransport":
            options["biomass_transport"] = True

    if "nodistrict" in opts:
        options["district_heating"]["progress"] = 0.0

    if "T" in opts:
        add_land_transport(n, costs)

    if "H" in opts:
        add_heat(n, costs)

    if "B" in opts:
        add_biomass(n, costs)

    if options["ammonia"]:
        add_ammonia(n, costs)

    if "I" in opts:
        add_industry(n, costs)

    if "I" in opts and "H" in opts:
        add_waste_heat(n)

    if "A" in opts:  # requires H and I
        add_agriculture(n, costs)

    if options["dac"]:
        add_dac(n, costs)

    if "decentral" in opts:
        decentral(n)

    if "noH2network" in opts:
        remove_h2_network(n)

    if options["co2network"]:
        add_co2_network(n, costs)

    if options["allam_cycle"]:
        add_allam(n, costs)

    solver_name = snakemake.config["solving"]["solver"]["name"]
    n = set_temporal_aggregation(n, opts, solver_name)

    limit_type = "config"
    limit = get(snakemake.params.co2_budget, investment_year)
    for o in opts:
        if "cb" not in o:
            continue
        limit_type = "carbon budget"
        fn = "results/" + snakemake.params.RDIR + "/csvs/carbon_budget_distribution.csv"
        if not os.path.exists(fn):
            emissions_scope = snakemake.params.emissions_scope
            report_year = snakemake.params.eurostat_report_year
            input_co2 = snakemake.input.co2
            build_carbon_budget(
                o,
                snakemake.input.eurostat,
                fn,
                emissions_scope,
                report_year,
                input_co2,
            )
        co2_cap = pd.read_csv(fn, index_col=0).squeeze()
        limit = co2_cap.loc[investment_year]
        break
    for o in opts:
        if "Co2L" not in o:
            continue
        limit_type = "wildcard"
        limit = o[o.find("Co2L") + 4 :]
        limit = float(limit.replace("p", ".").replace("m", "-"))
        break
    logger.info(f"Add CO2 limit from {limit_type}")
    add_co2limit(n, nyears, limit)

    for o in opts:
        if not o[:10] == "linemaxext":
            continue
        maxext = float(o[10:]) * 1e3
        limit_individual_line_extension(n, maxext)
        break

    if options["electricity_distribution_grid"]:
        insert_electricity_distribution_grid(n, costs)

    maybe_adjust_costs_and_potentials(n, opts)

    if options["gas_distribution_grid"]:
        insert_gas_distribution_costs(n, costs)

    if options["electricity_grid_connection"]:
        add_electricity_grid_connection(n, costs)

<<<<<<< HEAD
    for k, v in options["transmission_efficiency"].items():
        lossy_bidirectional_links(n, k, v)

    # Workaround: Remove lines with conflicting (and unrealistic) properties
    # cf. https://github.com/PyPSA/pypsa-eur/issues/444
    if snakemake.config["solving"]["options"]["transmission_losses"]:
        idx = n.lines.query("num_parallel == 0").index
        logger.info(
            f"Removing {len(idx)} line(s) with properties conflicting with transmission losses functionality."
        )
        n.mremove("Line", idx)

    first_year_myopic = (snakemake.params.foresight == "myopic") and (
=======
    first_year_myopic = (snakemake.params.foresight in ["myopic", "perfect"]) and (
>>>>>>> 9cc6761d
        snakemake.params.planning_horizons[0] == investment_year
    )

    if options.get("cluster_heat_buses", False) and not first_year_myopic:
        cluster_heat_buses(n)

    n.meta = dict(snakemake.config, **dict(wildcards=dict(snakemake.wildcards)))

    sanitize_carriers(n, snakemake.config)

    n.export_to_netcdf(snakemake.output[0])<|MERGE_RESOLUTION|>--- conflicted
+++ resolved
@@ -3496,7 +3496,6 @@
     if options["electricity_grid_connection"]:
         add_electricity_grid_connection(n, costs)
 
-<<<<<<< HEAD
     for k, v in options["transmission_efficiency"].items():
         lossy_bidirectional_links(n, k, v)
 
@@ -3509,10 +3508,7 @@
         )
         n.mremove("Line", idx)
 
-    first_year_myopic = (snakemake.params.foresight == "myopic") and (
-=======
     first_year_myopic = (snakemake.params.foresight in ["myopic", "perfect"]) and (
->>>>>>> 9cc6761d
         snakemake.params.planning_horizons[0] == investment_year
     )
 
