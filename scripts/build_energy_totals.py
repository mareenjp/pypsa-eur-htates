# -*- coding: utf-8 -*-
# SPDX-FileCopyrightText: : 2020-2024 The PyPSA-Eur Authors
#
# SPDX-License-Identifier: MIT
"""
Build total energy demands per country using JRC IDEES, eurostat, and EEA data.
"""

import logging
import multiprocessing as mp
import os
from functools import partial

import country_converter as coco
import geopandas as gpd
import numpy as np
import pandas as pd
from _helpers import configure_logging, mute_print, set_scenario_config
from tqdm import tqdm

cc = coco.CountryConverter()
logger = logging.getLogger(__name__)
idx = pd.IndexSlice


def cartesian(s1, s2):
    """
    Cartesian product of two pd.Series.
    """
    return pd.DataFrame(np.outer(s1, s2), index=s1.index, columns=s2.index)


def reverse(dictionary):
    """
    Reverses a keys and values of a dictionary.
    """
    return {v: k for k, v in dictionary.items()}


eurostat_codes = {
    "EU28": "EU",
    "EA19": "EA",
    "Belgium": "BE",
    "Bulgaria": "BG",
    "Czech Republic": "CZ",
    "Denmark": "DK",
    "Germany": "DE",
    "Estonia": "EE",
    "Ireland": "IE",
    "Greece": "GR",
    "Spain": "ES",
    "France": "FR",
    "Croatia": "HR",
    "Italy": "IT",
    "Cyprus": "CY",
    "Latvia": "LV",
    "Lithuania": "LT",
    "Luxembourg": "LU",
    "Hungary": "HU",
    "Malta": "MA",
    "Netherlands": "NL",
    "Austria": "AT",
    "Poland": "PL",
    "Portugal": "PT",
    "Romania": "RO",
    "Slovenia": "SI",
    "Slovakia": "SK",
    "Finland": "FI",
    "Sweden": "SE",
    "United Kingdom": "GB",
    "Iceland": "IS",
    "Norway": "NO",
    "Montenegro": "ME",
    "FYR of Macedonia": "MK",
    "Albania": "AL",
    "Serbia": "RS",
    "Turkey": "TU",
    "Bosnia and Herzegovina": "BA",
    "Kosovo\n(UNSCR 1244/99)": "KO",  # 2017 version
    # 2016 version
    "Kosovo\n(under United Nations Security Council Resolution 1244/99)": "KO",
    "Moldova": "MO",
    "Ukraine": "UK",
    "Switzerland": "CH",
}


idees_rename = {"GR": "EL", "GB": "UK"}

eu28 = cc.EU28as("ISO2").ISO2.tolist()

eu28_eea = eu28.copy()
eu28_eea.remove("GB")
eu28_eea.append("UK")


to_ipcc = {
    "electricity": "1.A.1.a - Public Electricity and Heat Production",
    "residential non-elec": "1.A.4.b - Residential",
    "services non-elec": "1.A.4.a - Commercial/Institutional",
    "rail non-elec": "1.A.3.c - Railways",
    "road non-elec": "1.A.3.b - Road Transportation",
    "domestic navigation": "1.A.3.d - Domestic Navigation",
    "international navigation": "1.D.1.b - International Navigation",
    "domestic aviation": "1.A.3.a - Domestic Aviation",
    "international aviation": "1.D.1.a - International Aviation",
    "total energy": "1 - Energy",
    "industrial processes": "2 - Industrial Processes and Product Use",
    "agriculture": "3 - Agriculture",
    "agriculture, forestry and fishing": "1.A.4.c - Agriculture/Forestry/Fishing",
    "LULUCF": "4 - Land Use, Land-Use Change and Forestry",
    "waste management": "5 - Waste management",
    "other": "6 - Other Sector",
    "indirect": "ind_CO2 - Indirect CO2",
    "total wL": "Total (with LULUCF)",
    "total woL": "Total (without LULUCF)",
}


def build_eurostat(input_eurostat, countries, year):
    """
    Return multi-index for all countries' energy data in TWh/a.
    """
<<<<<<< HEAD
    # read in every country file in countries
    eurostat = pd.DataFrame()
    countries = [country if country != 'GB' else 'UK' for country in countries]
    countries = [country if country != 'GR' else 'EL' for country in countries]
    for country in countries:
        filename = f"/{country}-Energy-balance-sheets-April-2023-edition.xlsb"
        if os.path.exists(input_eurostat + filename):
            df = pd.read_excel(
                input_eurostat + filename,
                engine='pyxlsb',
                sheet_name=str(year),
                skiprows=4,
                index_col=list(range(4)))
            # replace entry 'Z' with 0
            df.replace('Z', 0, inplace=True)
            # write 'International aviation' to the 2nd level of the multiindex
            index_number = (df.index.get_level_values(1) == 'International aviation').argmax()
            new_index = ('-', 'International aviation', 'International aviation', 'ktoe')
            modified_index = list(df.index)
            modified_index[index_number] = new_index
            df.index = pd.MultiIndex.from_tuples(modified_index, names=df.index.names)
            # drop the annoying subhead line
            df.drop(df[df[year] == year].index, inplace=True)
            # replace 'Z' with 0
            df = df.replace('Z', 0)
            # add country to the multiindex
            new_tuple = [(country, *idx) for idx in df.index]
            new_mindex = pd.MultiIndex.from_tuples(new_tuple, names=['country', None, 'name', None, 'unit'])
            df.index = new_mindex
            # make numeric values where possible
            df = df.apply(pd.to_numeric, errors='coerce')
            # drop non-numeric columns
            non_numeric_cols = df.columns[df.dtypes != float]
            df.drop(non_numeric_cols, axis=1, inplace=True)
            # concatenate the dataframes
            eurostat = pd.concat([eurostat, df], axis=0)
    
    eurostat.drop(["Unnamed: 4", year, "Unnamed: 6"], axis=1, inplace=True)
    # Renaming some indices
    rename = {
        'Households': 'Residential',
        'Commercial & public services': 'Services',
        'Domestic navigation': 'Domestic Navigation'
    }
    for name, rename in rename.items():
        eurostat.index = eurostat.index.set_levels(
        eurostat.index.levels[3].where(eurostat.index.levels[3] != name, rename),
        level=3)
    new_index = eurostat.index.set_levels(eurostat.index.levels[2].where(eurostat.index.levels[2] != 'International maritime bunkers', 'Bunkers'), level=2)
    eurostat.index = new_index

    eurostat.rename(columns={'Total': 'Total all products'}, inplace=True)
    eurostat.index = eurostat.index.set_levels(eurostat.index.levels[0].where(eurostat.index.levels[0] != 'UK', 'GB'), level=0)
    
    df = eurostat * 11.63 / 1e3
=======
    if report_year != 2023:
        filenames = {
            2016: f"/{year}-Energy-Balances-June2016edition.xlsx",
            2017: f"/{year}-ENERGY-BALANCES-June2017edition.xlsx",
        }

        with mute_print():
            dfs = pd.read_excel(
                input_eurostat + filenames[report_year],
                sheet_name=None,
                skiprows=1,
                index_col=list(range(4)),
            )

        # sorted_index necessary for slicing
        lookup = eurostat_codes
        labelled_dfs = {
            lookup[df.columns[0]]: df
            for df in dfs.values()
            if lookup[df.columns[0]] in countries
        }
        df = pd.concat(labelled_dfs, sort=True).sort_index()
        # drop non-numeric and country columns
        non_numeric_cols = df.columns[df.dtypes != float]
        country_cols = df.columns.intersection(lookup.keys())
        to_drop = non_numeric_cols.union(country_cols)
        df.drop(to_drop, axis=1, inplace=True)

        # convert ktoe/a to TWh/a
        df *= 11.63 / 1e3

    else:
        # read in every country file in countries
        eurostat = pd.DataFrame()
        countries = [country if country != "GB" else "UK" for country in countries]
        countries = [country if country != "GR" else "EL" for country in countries]
        for country in countries:
            filename = f"/{country}-Energy-balance-sheets-April-2023-edition.xlsb"
            if os.path.exists(input_eurostat + filename):
                df = pd.read_excel(
                    input_eurostat + filename,
                    engine="pyxlsb",
                    sheet_name=str(year),
                    skiprows=4,
                    index_col=list(range(4)),
                )
                # replace entry 'Z' with 0
                df.replace("Z", 0, inplace=True)
                # write 'International aviation' to the 2nd level of the multiindex
                index_number = (
                    df.index.get_level_values(1) == "International aviation"
                ).argmax()
                new_index = (
                    "-",
                    "International aviation",
                    "International aviation",
                    "ktoe",
                )
                modified_index = list(df.index)
                modified_index[index_number] = new_index
                df.index = pd.MultiIndex.from_tuples(
                    modified_index, names=df.index.names
                )
                # drop the annoying subhead line
                df.drop(df[df[year] == year].index, inplace=True)
                # replace 'Z' with 0
                df = df.replace("Z", 0)
                # add country to the multiindex
                new_tuple = [(country, *idx) for idx in df.index]
                new_mindex = pd.MultiIndex.from_tuples(
                    new_tuple, names=["country", None, "name", None, "unit"]
                )
                df.index = new_mindex
                # make numeric values where possible
                df = df.apply(pd.to_numeric, errors="coerce")
                # drop non-numeric columns
                non_numeric_cols = df.columns[df.dtypes != float]
                df.drop(non_numeric_cols, axis=1, inplace=True)
                # concatenate the dataframes
                eurostat = pd.concat([eurostat, df], axis=0)

        eurostat.drop(["Unnamed: 4", year, "Unnamed: 6"], axis=1, inplace=True)
        # Renaming some indices
        rename = {
            "Households": "Residential",
            "Commercial & public services": "Services",
            "Domestic navigation": "Domestic Navigation",
        }
        for name, rename in rename.items():
            eurostat.index = eurostat.index.set_levels(
                eurostat.index.levels[3].where(
                    eurostat.index.levels[3] != name, rename
                ),
                level=3,
            )
        new_index = eurostat.index.set_levels(
            eurostat.index.levels[2].where(
                eurostat.index.levels[2] != "International maritime bunkers", "Bunkers"
            ),
            level=2,
        )
        eurostat.index = new_index

        eurostat.rename(columns={"Total": "Total all products"}, inplace=True)
        eurostat.index = eurostat.index.set_levels(
            eurostat.index.levels[0].where(eurostat.index.levels[0] != "UK", "GB"),
            level=0,
        )

        df = eurostat * 11.63 / 1e3
>>>>>>> ace51b9e

    return df


def build_swiss(year):
    """
    Return a pd.Series of Swiss energy data in TWh/a.
    """
    fn = snakemake.input.swiss

    df = pd.read_csv(fn, index_col=[0, 1]).loc["CH", str(year)]

    # convert PJ/a to TWh/a
    df /= 3.6

    return df


def idees_per_country(ct, year, base_dir):
    ct_idees = idees_rename.get(ct, ct)
    fn_residential = f"{base_dir}/JRC-IDEES-2015_Residential_{ct_idees}.xlsx"
    fn_tertiary = f"{base_dir}/JRC-IDEES-2015_Tertiary_{ct_idees}.xlsx"
    fn_transport = f"{base_dir}/JRC-IDEES-2015_Transport_{ct_idees}.xlsx"

    # residential

    df = pd.read_excel(fn_residential, "RES_hh_fec", index_col=0)[year]

    rows = ["Advanced electric heating", "Conventional electric heating"]
    ct_totals = {
        "total residential space": df["Space heating"],
        "electricity residential space": df[rows].sum(),
    }
    ct_totals["total residential water"] = df.at["Water heating"]

    assert df.index[23] == "Electricity"
    ct_totals["electricity residential water"] = df.iloc[23]

    ct_totals["total residential cooking"] = df["Cooking"]

    assert df.index[30] == "Electricity"
    ct_totals["electricity residential cooking"] = df.iloc[30]

    df = pd.read_excel(fn_residential, "RES_summary", index_col=0)[year]

    row = "Energy consumption by fuel - Eurostat structure (ktoe)"
    ct_totals["total residential"] = df[row]

    assert df.index[47] == "Electricity"
    ct_totals["electricity residential"] = df.iloc[47]

    assert df.index[46] == "Derived heat"
    ct_totals["derived heat residential"] = df.iloc[46]

    assert df.index[50] == "Thermal uses"
    ct_totals["thermal uses residential"] = df.iloc[50]

    # services

    df = pd.read_excel(fn_tertiary, "SER_hh_fec", index_col=0)[year]

    ct_totals["total services space"] = df["Space heating"]

    rows = ["Advanced electric heating", "Conventional electric heating"]
    ct_totals["electricity services space"] = df[rows].sum()

    ct_totals["total services water"] = df["Hot water"]

    assert df.index[24] == "Electricity"
    ct_totals["electricity services water"] = df.iloc[24]

    ct_totals["total services cooking"] = df["Catering"]

    assert df.index[31] == "Electricity"
    ct_totals["electricity services cooking"] = df.iloc[31]

    df = pd.read_excel(fn_tertiary, "SER_summary", index_col=0)[year]

    row = "Energy consumption by fuel - Eurostat structure (ktoe)"
    ct_totals["total services"] = df[row]

    assert df.index[50] == "Electricity"
    ct_totals["electricity services"] = df.iloc[50]

    assert df.index[49] == "Derived heat"
    ct_totals["derived heat services"] = df.iloc[49]

    assert df.index[53] == "Thermal uses"
    ct_totals["thermal uses services"] = df.iloc[53]

    # agriculture, forestry and fishing

    start = "Detailed split of energy consumption (ktoe)"
    end = "Market shares of energy uses (%)"

    df = pd.read_excel(fn_tertiary, "AGR_fec", index_col=0).loc[start:end, year]

    rows = [
        "Lighting",
        "Ventilation",
        "Specific electricity uses",
        "Pumping devices (electric)",
    ]
    ct_totals["total agriculture electricity"] = df[rows].sum()

    rows = ["Specific heat uses", "Low enthalpy heat"]
    ct_totals["total agriculture heat"] = df[rows].sum()

    rows = [
        "Motor drives",
        "Farming machine drives (diesel oil incl. biofuels)",
        "Pumping devices (diesel oil incl. biofuels)",
    ]
    ct_totals["total agriculture machinery"] = df[rows].sum()

    row = "Agriculture, forestry and fishing"
    ct_totals["total agriculture"] = df[row]

    # transport

    df = pd.read_excel(fn_transport, "TrRoad_ene", index_col=0)[year]

    ct_totals["total road"] = df["by fuel (EUROSTAT DATA)"]

    ct_totals["electricity road"] = df["Electricity"]

    ct_totals["total two-wheel"] = df["Powered 2-wheelers (Gasoline)"]

    assert df.index[19] == "Passenger cars"
    ct_totals["total passenger cars"] = df.iloc[19]

    assert df.index[30] == "Battery electric vehicles"
    ct_totals["electricity passenger cars"] = df.iloc[30]

    assert df.index[31] == "Motor coaches, buses and trolley buses"
    ct_totals["total other road passenger"] = df.iloc[31]

    assert df.index[39] == "Battery electric vehicles"
    ct_totals["electricity other road passenger"] = df.iloc[39]

    assert df.index[41] == "Light duty vehicles"
    ct_totals["total light duty road freight"] = df.iloc[41]

    assert df.index[49] == "Battery electric vehicles"
    ct_totals["electricity light duty road freight"] = df.iloc[49]

    row = "Heavy duty vehicles (Diesel oil incl. biofuels)"
    ct_totals["total heavy duty road freight"] = df[row]

    assert df.index[61] == "Passenger cars"
    ct_totals["passenger car efficiency"] = df.iloc[61]

    df = pd.read_excel(fn_transport, "TrRail_ene", index_col=0)[year]

    ct_totals["total rail"] = df["by fuel (EUROSTAT DATA)"]

    ct_totals["electricity rail"] = df["Electricity"]

    assert df.index[15] == "Passenger transport"
    ct_totals["total rail passenger"] = df.iloc[15]

    assert df.index[16] == "Metro and tram, urban light rail"
    assert df.index[19] == "Electric"
    assert df.index[20] == "High speed passenger trains"
    ct_totals["electricity rail passenger"] = df.iloc[[16, 19, 20]].sum()

    assert df.index[21] == "Freight transport"
    ct_totals["total rail freight"] = df.iloc[21]

    assert df.index[23] == "Electric"
    ct_totals["electricity rail freight"] = df.iloc[23]

    df = pd.read_excel(fn_transport, "TrAvia_ene", index_col=0)[year]

    assert df.index[6] == "Passenger transport"
    ct_totals["total aviation passenger"] = df.iloc[6]

    assert df.index[10] == "Freight transport"
    ct_totals["total aviation freight"] = df.iloc[10]

    assert df.index[7] == "Domestic"
    ct_totals["total domestic aviation passenger"] = df.iloc[7]

    assert df.index[8] == "International - Intra-EU"
    assert df.index[9] == "International - Extra-EU"
    ct_totals["total international aviation passenger"] = df.iloc[[8, 9]].sum()

    assert df.index[11] == "Domestic and International - Intra-EU"
    ct_totals["total domestic aviation freight"] = df.iloc[11]

    assert df.index[12] == "International - Extra-EU"
    ct_totals["total international aviation freight"] = df.iloc[12]

    ct_totals["total domestic aviation"] = (
        ct_totals["total domestic aviation freight"]
        + ct_totals["total domestic aviation passenger"]
    )

    ct_totals["total international aviation"] = (
        ct_totals["total international aviation freight"]
        + ct_totals["total international aviation passenger"]
    )

    df = pd.read_excel(fn_transport, "TrNavi_ene", index_col=0)[year]

    # coastal and inland
    ct_totals["total domestic navigation"] = df["by fuel (EUROSTAT DATA)"]

    df = pd.read_excel(fn_transport, "TrRoad_act", index_col=0)[year]

    assert df.index[85] == "Passenger cars"
    ct_totals["passenger cars"] = df.iloc[85]

    return pd.Series(ct_totals, name=ct)


def build_idees(countries, year):
    nprocesses = snakemake.threads
    disable_progress = snakemake.config["run"].get("disable_progressbar", False)

    func = partial(idees_per_country, year=year, base_dir=snakemake.input.idees)
    tqdm_kwargs = dict(
        ascii=False,
        unit=" country",
        total=len(countries),
        desc="Build from IDEES database",
        disable=disable_progress,
    )
    with mute_print():
        with mp.Pool(processes=nprocesses) as pool:
            totals_list = list(tqdm(pool.imap(func, countries), **tqdm_kwargs))

    totals = pd.concat(totals_list, axis=1)

    # convert ktoe to TWh
    exclude = totals.index.str.fullmatch("passenger cars")
    totals.loc[~exclude] *= 11.63 / 1e3

    # convert TWh/100km to kWh/km
    totals.loc["passenger car efficiency"] *= 10

    return totals.T


def build_energy_totals(countries, eurostat, swiss, idees):
    eurostat_fuels = {"electricity": "Electricity", "total": "Total all products"}

    to_drop = ["passenger cars", "passenger car efficiency"]
    df = idees.reindex(countries).drop(to_drop, axis=1)

    eurostat_countries = eurostat.index.levels[0]
    in_eurostat = df.index.intersection(eurostat_countries)

    # add international navigation

    slicer = idx[in_eurostat, :, "Bunkers", :]
    fill_values = eurostat.loc[slicer, "Total all products"].groupby(level=0).sum()
    df.loc[in_eurostat, "total international navigation"] = fill_values

    # add swiss energy data

    df.loc["CH"] = swiss

    # get values for missing countries based on Eurostat EnergyBalances
    # divide cooking/space/water according to averages in EU28

    missing = df.index[df["total residential"].isna()]
    to_fill = missing.intersection(eurostat_countries)
    uses = ["space", "cooking", "water"]

    for sector in ["residential", "services", "road", "rail"]:
        eurostat_sector = sector.capitalize()

        # fuel use

        for fuel in ["electricity", "total"]:
            slicer = idx[to_fill, :, :, eurostat_sector]
            fill_values = (
                eurostat.loc[slicer, eurostat_fuels[fuel]].groupby(level=0).sum()
            )
            df.loc[to_fill, f"{fuel} {sector}"] = fill_values

    for sector in ["residential", "services"]:
        # electric use

        for use in uses:
            fuel_use = df[f"electricity {sector} {use}"]
            fuel = df[f"electricity {sector}"]
            avg = fuel_use.div(fuel).mean()
            logger.debug(
                f"{sector}: average fraction of electricity for {use} is {avg:.3f}"
            )
            df.loc[to_fill, f"electricity {sector} {use}"] = (
                avg * df.loc[to_fill, f"electricity {sector}"]
            )

        # non-electric use

        for use in uses:
            nonelectric_use = (
                df[f"total {sector} {use}"] - df[f"electricity {sector} {use}"]
            )
            nonelectric = df[f"total {sector}"] - df[f"electricity {sector}"]
            avg = nonelectric_use.div(nonelectric).mean()
            logger.debug(
                f"{sector}: average fraction of non-electric for {use} is {avg:.3f}"
            )
            electric_use = df.loc[to_fill, f"electricity {sector} {use}"]
            nonelectric = (
                df.loc[to_fill, f"total {sector}"]
                - df.loc[to_fill, f"electricity {sector}"]
            )
            df.loc[to_fill, f"total {sector} {use}"] = electric_use + avg * nonelectric

    # Fix Norway space and water heating fractions
    # http://www.ssb.no/en/energi-og-industri/statistikker/husenergi/hvert-3-aar/2014-07-14
    # The main heating source for about 73 per cent of the households is based on electricity
    # => 26% is non-electric

    if "NO" in df.index:
        elec_fraction = 0.73

        no_norway = df.drop("NO")

        for sector in ["residential", "services"]:
            # assume non-electric is heating
            nonelectric = (
                df.loc["NO", f"total {sector}"] - df.loc["NO", f"electricity {sector}"]
            )
            total_heating = nonelectric / (1 - elec_fraction)

            for use in uses:
                nonelectric_use = (
                    no_norway[f"total {sector} {use}"]
                    - no_norway[f"electricity {sector} {use}"]
                )
                nonelectric = (
                    no_norway[f"total {sector}"] - no_norway[f"electricity {sector}"]
                )
                fraction = nonelectric_use.div(nonelectric).mean()
                df.loc["NO", f"total {sector} {use}"] = total_heating * fraction
                df.loc["NO", f"electricity {sector} {use}"] = (
                    total_heating * fraction * elec_fraction
                )

    # Missing aviation

    slicer = idx[to_fill, :, :, "Domestic aviation"]
    fill_values = eurostat.loc[slicer, "Total all products"].groupby(level=0).sum()
    df.loc[to_fill, "total domestic aviation"] = fill_values

    slicer = idx[to_fill, :, :, "International aviation"]
    fill_values = eurostat.loc[slicer, "Total all products"].groupby(level=0).sum()
    df.loc[to_fill, "total international aviation"] = fill_values

    # missing domestic navigation

    slicer = idx[to_fill, :, :, "Domestic Navigation"]
    fill_values = eurostat.loc[slicer, "Total all products"].groupby(level=0).sum()
    df.loc[to_fill, "total domestic navigation"] = fill_values

    # split road traffic for non-IDEES
    missing = df.index[df["total passenger cars"].isna()]
    for fuel in ["total", "electricity"]:
        selection = [
            f"{fuel} passenger cars",
            f"{fuel} other road passenger",
            f"{fuel} light duty road freight",
        ]
        if fuel == "total":
            selection.extend([f"{fuel} two-wheel", f"{fuel} heavy duty road freight"])
        road = df[selection].sum()
        road_fraction = road / road.sum()
        fill_values = cartesian(df.loc[missing, f"{fuel} road"], road_fraction)
        df.loc[missing, road_fraction.index] = fill_values

    # split rail traffic for non-IDEES
    missing = df.index[df["total rail passenger"].isna()]
    for fuel in ["total", "electricity"]:
        selection = [f"{fuel} rail passenger", f"{fuel} rail freight"]
        rail = df[selection].sum()
        rail_fraction = rail / rail.sum()
        fill_values = cartesian(df.loc[missing, f"{fuel} rail"], rail_fraction)
        df.loc[missing, rail_fraction.index] = fill_values

    # split aviation traffic for non-IDEES
    missing = df.index[df["total domestic aviation passenger"].isna()]
    for destination in ["domestic", "international"]:
        selection = [
            f"total {destination} aviation passenger",
            f"total {destination} aviation freight",
        ]
        aviation = df[selection].sum()
        aviation_fraction = aviation / aviation.sum()
        fill_values = cartesian(
            df.loc[missing, f"total {destination} aviation"], aviation_fraction
        )
        df.loc[missing, aviation_fraction.index] = fill_values

    for purpose in ["passenger", "freight"]:
        attrs = [
            f"total domestic aviation {purpose}",
            f"total international aviation {purpose}",
        ]
        df.loc[missing, f"total aviation {purpose}"] = df.loc[missing, attrs].sum(
            axis=1
        )

    if "BA" in df.index:
        # fill missing data for BA (services and road energy data)
        # proportional to RS with ratio of total residential demand
        missing = df.loc["BA"] == 0.0
        ratio = df.at["BA", "total residential"] / df.at["RS", "total residential"]
        df.loc["BA", missing] = ratio * df.loc["RS", missing]

    return df


def build_district_heat_share(countries, idees):
    # district heating share
    district_heat = idees[["derived heat residential", "derived heat services"]].sum(
        axis=1
    )
    total_heat = idees[["thermal uses residential", "thermal uses services"]].sum(
        axis=1
    )

    district_heat_share = district_heat / total_heat

    district_heat_share = district_heat_share.reindex(countries)

    # Missing district heating share
    dh_share = (
        pd.read_csv(snakemake.input.district_heat_share, index_col=0, usecols=[0, 1])
        .div(100)
        .squeeze()
    )
    # make conservative assumption and take minimum from both data sets
    district_heat_share = pd.concat(
        [district_heat_share, dh_share.reindex_like(district_heat_share)], axis=1
    ).min(axis=1)

    district_heat_share.name = "district heat share"

    return district_heat_share


def build_eea_co2(input_co2, year=1990, emissions_scope="CO2"):
    # https://www.eea.europa.eu/data-and-maps/data/national-emissions-reported-to-the-unfccc-and-to-the-eu-greenhouse-gas-monitoring-mechanism-16
    # downloaded 201228 (modified by EEA last on 201221)
    df = pd.read_csv(input_co2, encoding="latin-1", low_memory=False)

    df.replace(dict(Year="1985-1987"), 1986, inplace=True)
    df.Year = df.Year.astype(int)
    index_col = ["Country_code", "Pollutant_name", "Year", "Sector_name"]
    df = df.set_index(index_col).sort_index()

    emissions_scope = emissions_scope

    cts = ["CH", "EUA", "NO"] + eu28_eea

    slicer = idx[cts, emissions_scope, year, to_ipcc.values()]
    emissions = (
        df.loc[slicer, "emissions"]
        .unstack("Sector_name")
        .rename(columns=reverse(to_ipcc))
        .droplevel([1, 2])
    )

    emissions.rename(index={"EUA": "EU28", "UK": "GB"}, inplace=True)

    to_subtract = [
        "electricity",
        "services non-elec",
        "residential non-elec",
        "road non-elec",
        "rail non-elec",
        "domestic aviation",
        "international aviation",
        "domestic navigation",
        "international navigation",
        "agriculture, forestry and fishing",
    ]
    emissions["industrial non-elec"] = emissions["total energy"] - emissions[
        to_subtract
    ].sum(axis=1)

    emissions["agriculture"] += emissions["agriculture, forestry and fishing"]

    to_drop = [
        "total energy",
        "total wL",
        "total woL",
        "agriculture, forestry and fishing",
    ]
    emissions.drop(columns=to_drop, inplace=True)

    # convert from Gg to Mt
    return emissions / 1e3


def build_eurostat_co2(input_eurostat, countries, year=1990):
    eurostat = build_eurostat(input_eurostat, countries, year)

    specific_emissions = pd.Series(index=eurostat.columns, dtype=float)

    # emissions in tCO2_equiv per MWh_th
    specific_emissions["Solid fuels"] = 0.36  # Approximates coal
    specific_emissions["Oil (total)"] = 0.285  # Average of distillate and residue
    specific_emissions["Gas"] = 0.2  # For natural gas

    # oil values from https://www.eia.gov/tools/faqs/faq.cfm?id=74&t=11
    # Distillate oil (No. 2)  0.276
    # Residual oil (No. 6)  0.298
    # https://www.eia.gov/electricity/annual/html/epa_a_03.html

    return eurostat.multiply(specific_emissions).sum(axis=1)


def build_co2_totals(countries, eea_co2, eurostat_co2):
    co2 = eea_co2.reindex(countries)

    for ct in pd.Index(countries).intersection(["BA", "RS", "AL", "ME", "MK"]):
<<<<<<< HEAD
        mappings = {
            "electricity": (ct, "+", "Electricity & heat generation", np.nan),
            "residential non-elec": (ct, "+", "+", "Residential"),
            "services non-elec": (ct, "+", "+", "Services"),
            "road non-elec": (ct, "+", "+", "Road"),
            "rail non-elec": (ct, "+", "+", "Rail"),
            "domestic navigation": (ct, "+", "+", "Domestic Navigation"),
            "international navigation": (ct, "-", "Bunkers"),
            "domestic aviation": (ct, "+", "+", "Domestic aviation"),
            "international aviation": (ct, "-", "International aviation"),
            # does not include industrial process emissions or fuel processing/refining
            "industrial non-elec": (ct, "+", "Industry sector"),
            # does not include non-energy emissions
            "agriculture": (eurostat_co2.index.get_level_values(0) == ct)
            & eurostat_co2.index.isin(["Agriculture & forestry", "Fishing"], level=3),
        }
=======
        if report_year != 2023:
            mappings = {
                "electricity": (
                    ct,
                    "+",
                    "Conventional Thermal Power Stations",
                    "of which From Coal",
                ),
                "residential non-elec": (ct, "+", "+", "Residential"),
                "services non-elec": (ct, "+", "+", "Services"),
                "road non-elec": (ct, "+", "+", "Road"),
                "rail non-elec": (ct, "+", "+", "Rail"),
                "domestic navigation": (ct, "+", "+", "Domestic Navigation"),
                "international navigation": (ct, "-", "Bunkers"),
                "domestic aviation": (ct, "+", "+", "Domestic aviation"),
                "international aviation": (ct, "+", "+", "International aviation"),
                # does not include industrial process emissions or fuel processing/refining
                "industrial non-elec": (ct, "+", "Industry"),
                # does not include non-energy emissions
                "agriculture": (eurostat_co2.index.get_level_values(0) == ct)
                & eurostat_co2.index.isin(
                    ["Agriculture / Forestry", "Fishing"], level=3
                ),
            }
        else:
            mappings = {
                "electricity": (ct, "+", "Electricity & heat generation", np.nan),
                "residential non-elec": (ct, "+", "+", "Residential"),
                "services non-elec": (ct, "+", "+", "Services"),
                "road non-elec": (ct, "+", "+", "Road"),
                "rail non-elec": (ct, "+", "+", "Rail"),
                "domestic navigation": (ct, "+", "+", "Domestic Navigation"),
                "international navigation": (ct, "-", "Bunkers"),
                "domestic aviation": (ct, "+", "+", "Domestic aviation"),
                "international aviation": (ct, "-", "International aviation"),
                # does not include industrial process emissions or fuel processing/refining
                "industrial non-elec": (ct, "+", "Industry sector"),
                # does not include non-energy emissions
                "agriculture": (eurostat_co2.index.get_level_values(0) == ct)
                & eurostat_co2.index.isin(
                    ["Agriculture & forestry", "Fishing"], level=3
                ),
            }
>>>>>>> ace51b9e

        for i, mi in mappings.items():
            co2.at[ct, i] = eurostat_co2.loc[mi].sum()

    return co2


def build_transport_data(countries, population, idees):
    transport_data = pd.DataFrame(index=countries)

    # collect number of cars

    transport_data["number cars"] = idees["passenger cars"]

    # CH from http://ec.europa.eu/eurostat/statistics-explained/index.php/Passenger_cars_in_the_EU#Luxembourg_has_the_highest_number_of_passenger_cars_per_inhabitant
    if "CH" in countries:
        transport_data.at["CH", "number cars"] = 4.136e6

    missing = transport_data.index[transport_data["number cars"].isna()]
    if not missing.empty:
        logger.info(
            f"Missing data on cars from:\n{list(missing)}\nFilling gaps with averaged data."
        )

        cars_pp = transport_data["number cars"] / population
        transport_data.loc[missing, "number cars"] = cars_pp.mean() * population

    # collect average fuel efficiency in kWh/km

    transport_data["average fuel efficiency"] = idees["passenger car efficiency"]

    missing = transport_data.index[transport_data["average fuel efficiency"].isna()]
    if not missing.empty:
        logger.info(
            f"Missing data on fuel efficiency from:\n{list(missing)}\nFilling gapswith averaged data."
        )

        fill_values = transport_data["average fuel efficiency"].mean()
        transport_data.loc[missing, "average fuel efficiency"] = fill_values

    return transport_data


def rescale(idees_countries, energy, eurostat):
    """
    Takes JRC IDEES data from 2015 and rescales it by the ratio of the eurostat
    data and the 2015 eurostat data.

    missing data: ['passenger car efficiency', 'passenger cars']
    """
    # read in the eurostat data for 2015
<<<<<<< HEAD
    eurostat_2015 = build_eurostat(input_eurostat, countries, 2023, 2015)[["Total all products", "Electricity"]]
    eurostat_year = eurostat[["Total all products", "Electricity"]]
    # calculate the ratio of the two data sets
    ratio = eurostat_year / eurostat_2015
    ratio = ratio.droplevel([1,4])
    ratio.rename(columns={"Total all products": "total", "Electricity": "ele"}, inplace=True)
    ratio = ratio.rename(index={"EL": "GR"}, level=0)

    mappings = {
        "Residential": {
            "total": ["total residential space",
                      "total residential water",
                      "total residential cooking",
                      "total residential",
                      "derived heat residential",
                      "thermal uses residential",],
            "elec": ["electricity residential space",
                     "electricity residential water",
                     "electricity residential cooking",
                     "electricity residential",]},
        "Services": {
            "total": ["total services space",
                      "total services water",
                      "total services cooking",
                      "total services",
                      "derived heat services",
                      "thermal uses services",],
            "elec": ["electricity services space",
                     "electricity services water",
                     "electricity services cooking",
                     "electricity services",]},
        "Agriculture & forestry": {
            "total": ["total agriculture heat",
                      "total agriculture machinery",
                      "total agriculture",],
            "elec": ["total agriculture electricity",]},
        "Road": {
            "total": ["total road",
                      "total passenger cars",
                      "total other road passenger",
                      "total light duty road freight",],
            "elec": ["electricity road",
                     "electricity passenger cars",
                     "electricity other road passenger",
                     "electricity light duty road freight",]},
        "Rail": {
            "total": ["total rail",
                      "total rail passenger",
                      "total rail freight",],
            "elec": ["electricity rail",
                     "electricity rail passenger",
                     "electricity rail freight",]},
    }

    avia_inter = [
    'total aviation passenger',
    'total aviation freight',
    'total international aviation passenger',
    'total international aviation freight',
    'total international aviation'
=======
    eurostat_2015 = build_eurostat(input_eurostat, countries, 2023, 2015)[
        ["Total all products", "Electricity"]
    ]
    # eurostat_2015 = eurostat_2015.rename(index={'GB': 'UK'}, level=0)
    eurostat_year = eurostat[["Total all products", "Electricity"]]
    # calculate the ratio of the two data sets
    ratio = eurostat_year / eurostat_2015
    ratio = ratio.droplevel([1, 4])
    ratio.rename(
        columns={"Total all products": "total", "Electricity": "ele"}, inplace=True
    )
    ratio = ratio.rename(index={"GB": "UK"}, level=0)

    residential_total = [
        "total residential space",
        "total residential water",
        "total residential cooking",
        "total residential",
        "derived heat residential",
        "thermal uses residential",
    ]
    residential_ele = [
        "electricity residential space",
        "electricity residential water",
        "electricity residential cooking",
        "electricity residential",
    ]

    service_total = [
        "total services space",
        "total services water",
        "total services cooking",
        "total services",
        "derived heat services",
        "thermal uses services",
    ]
    service_ele = [
        "electricity services space",
        "electricity services water",
        "electricity services cooking",
        "electricity services",
    ]

    agri_total = [
        "total agriculture heat",
        "total agriculture machinery",
        "total agriculture",
    ]
    agri_ele = [
        "total agriculture electricity",
    ]

    road_total = [
        "total road",
        "total passenger cars",
        "total other road passenger",
        "total light duty road freight",
    ]
    road_ele = [
        "electricity road",
        "electricity passenger cars",
        "electricity other road passenger",
        "electricity light duty road freight",
    ]

    rail_total = [
        "total rail",
        "total rail passenger",
        "total rail freight",
    ]
    rail_ele = [
        "electricity rail",
        "electricity rail passenger",
        "electricity rail freight",
    ]

    avia_inter = [
        "total aviation passenger",
        "total aviation freight",
        "total international aviation passenger",
        "total international aviation freight",
        "total international aviation",
>>>>>>> ace51b9e
    ]
    avia_domestic = [
        "total domestic aviation passenger",
        "total domestic aviation freight",
        "total domestic aviation",
    ]
    navigation = [
        "total domestic navigation",
    ]
<<<<<<< HEAD

    for country in idees_countries:
        for sector, mapping in mappings.items():
            sector_ratio = ratio.loc[(country, slice(None), sector)]

            energy.loc[country, mapping["total"]] *= sector_ratio[['total']].iloc[0,0]
            energy.loc[country, mapping["elec"]] *= sector_ratio[['ele']].iloc[0,0]
        
        avi_d = ratio.loc[(country, slice(None), 'Domestic aviation')]
        avi_i = ratio.loc[(country, 'International aviation', slice(None))]
        energy.loc[country, avia_inter] *= avi_i[['total']].iloc[0,0]
        energy.loc[country, avia_domestic] *= avi_d[['total']].iloc[0,0]
=======

    idees_countries = idees_countries.repalce({"GB": "UK", "GR": "EL"})

    for country in idees_countries:
        res = ratio.loc[(country, slice(None), "Residential")]
        energy.loc[country, residential_total] *= res[["total"]].iloc[0, 0]
        energy.loc[country, residential_ele] *= res[["ele"]].iloc[0, 0]

        ser = ratio.loc[(country, slice(None), "Services")]
        energy.loc[country, service_total] *= ser[["total"]].iloc[0, 0]
        energy.loc[country, service_ele] *= ser[["ele"]].iloc[0, 0]

        agri = ratio.loc[(country, slice(None), "Agriculture & forestry")]
        energy.loc[country, agri_total] *= agri[["total"]].iloc[0, 0]
        energy.loc[country, agri_ele] *= agri[["ele"]].iloc[0, 0]

        road = ratio.loc[(country, slice(None), "Road")]
        energy.loc[country, road_total] *= road[["total"]].iloc[0, 0]
        energy.loc[country, road_ele] *= road[["ele"]].iloc[0, 0]

        rail = ratio.loc[(country, slice(None), "Rail")]
        energy.loc[country, rail_total] *= rail[["total"]].iloc[0, 0]
        energy.loc[country, rail_ele] *= rail[["ele"]].iloc[0, 0]

        avi_d = ratio.loc[(country, slice(None), "Domestic aviation")]
        avi_i = ratio.loc[(country, "International aviation", slice(None))]
        energy.loc[country, avia_inter] *= avi_i[["total"]].iloc[0, 0]
        energy.loc[country, avia_domestic] *= avi_d[["total"]].iloc[0, 0]
>>>>>>> ace51b9e

        nav = ratio.loc[(country, slice(None), "Domestic Navigation")]
        energy.loc[country, navigation] *= nav[["total"]].iloc[0, 0]

    return energy


if __name__ == "__main__":
    if "snakemake" not in globals():
        from _helpers import mock_snakemake

        snakemake = mock_snakemake("build_energy_totals")

    configure_logging(snakemake)
    set_scenario_config(snakemake)

    params = snakemake.params.energy

    nuts3 = gpd.read_file(snakemake.input.nuts3_shapes).set_index("index")
    population = nuts3["pop"].groupby(nuts3.country).sum()

    countries = snakemake.params.countries
    idees_countries = pd.Index(countries).intersection(eu28)

    data_year = params["energy_totals_year"]
    input_eurostat = snakemake.input.eurostat
    eurostat = build_eurostat(input_eurostat, countries, data_year)
    swiss = build_swiss(data_year)
    # data from idees only exists for 2015
    if data_year > 2015:
        # read in latest data and rescale later
        idees = build_idees(idees_countries, 2015)
    else:
        idees = build_idees(idees_countries, data_year)

    energy = build_energy_totals(countries, eurostat, swiss, idees)

    if data_year > 2015:
        energy = rescale(idees_countries, energy, eurostat)

    energy.to_csv(snakemake.output.energy_name)

    # use rescaled idees data to calculate district heat share
    district_heat_share = build_district_heat_share(
        countries, energy.loc[idees_countries]
    )
    district_heat_share.to_csv(snakemake.output.district_heat_share)

    base_year_emissions = params["base_emissions_year"]
    emissions_scope = snakemake.params.energy["emissions"]
    eea_co2 = build_eea_co2(snakemake.input.co2, base_year_emissions, emissions_scope)
    eurostat_co2 = build_eurostat_co2(
        input_eurostat, countries, base_year_emissions
    )

    co2 = build_co2_totals(countries, eea_co2, eurostat_co2)
    co2.to_csv(snakemake.output.co2_name)

    transport = build_transport_data(countries, population, idees)
    transport.to_csv(snakemake.output.transport_name)<|MERGE_RESOLUTION|>--- conflicted
+++ resolved
@@ -121,7 +121,6 @@
     """
     Return multi-index for all countries' energy data in TWh/a.
     """
-<<<<<<< HEAD
     # read in every country file in countries
     eurostat = pd.DataFrame()
     countries = [country if country != 'GB' else 'UK' for country in countries]
@@ -177,118 +176,6 @@
     eurostat.index = eurostat.index.set_levels(eurostat.index.levels[0].where(eurostat.index.levels[0] != 'UK', 'GB'), level=0)
     
     df = eurostat * 11.63 / 1e3
-=======
-    if report_year != 2023:
-        filenames = {
-            2016: f"/{year}-Energy-Balances-June2016edition.xlsx",
-            2017: f"/{year}-ENERGY-BALANCES-June2017edition.xlsx",
-        }
-
-        with mute_print():
-            dfs = pd.read_excel(
-                input_eurostat + filenames[report_year],
-                sheet_name=None,
-                skiprows=1,
-                index_col=list(range(4)),
-            )
-
-        # sorted_index necessary for slicing
-        lookup = eurostat_codes
-        labelled_dfs = {
-            lookup[df.columns[0]]: df
-            for df in dfs.values()
-            if lookup[df.columns[0]] in countries
-        }
-        df = pd.concat(labelled_dfs, sort=True).sort_index()
-        # drop non-numeric and country columns
-        non_numeric_cols = df.columns[df.dtypes != float]
-        country_cols = df.columns.intersection(lookup.keys())
-        to_drop = non_numeric_cols.union(country_cols)
-        df.drop(to_drop, axis=1, inplace=True)
-
-        # convert ktoe/a to TWh/a
-        df *= 11.63 / 1e3
-
-    else:
-        # read in every country file in countries
-        eurostat = pd.DataFrame()
-        countries = [country if country != "GB" else "UK" for country in countries]
-        countries = [country if country != "GR" else "EL" for country in countries]
-        for country in countries:
-            filename = f"/{country}-Energy-balance-sheets-April-2023-edition.xlsb"
-            if os.path.exists(input_eurostat + filename):
-                df = pd.read_excel(
-                    input_eurostat + filename,
-                    engine="pyxlsb",
-                    sheet_name=str(year),
-                    skiprows=4,
-                    index_col=list(range(4)),
-                )
-                # replace entry 'Z' with 0
-                df.replace("Z", 0, inplace=True)
-                # write 'International aviation' to the 2nd level of the multiindex
-                index_number = (
-                    df.index.get_level_values(1) == "International aviation"
-                ).argmax()
-                new_index = (
-                    "-",
-                    "International aviation",
-                    "International aviation",
-                    "ktoe",
-                )
-                modified_index = list(df.index)
-                modified_index[index_number] = new_index
-                df.index = pd.MultiIndex.from_tuples(
-                    modified_index, names=df.index.names
-                )
-                # drop the annoying subhead line
-                df.drop(df[df[year] == year].index, inplace=True)
-                # replace 'Z' with 0
-                df = df.replace("Z", 0)
-                # add country to the multiindex
-                new_tuple = [(country, *idx) for idx in df.index]
-                new_mindex = pd.MultiIndex.from_tuples(
-                    new_tuple, names=["country", None, "name", None, "unit"]
-                )
-                df.index = new_mindex
-                # make numeric values where possible
-                df = df.apply(pd.to_numeric, errors="coerce")
-                # drop non-numeric columns
-                non_numeric_cols = df.columns[df.dtypes != float]
-                df.drop(non_numeric_cols, axis=1, inplace=True)
-                # concatenate the dataframes
-                eurostat = pd.concat([eurostat, df], axis=0)
-
-        eurostat.drop(["Unnamed: 4", year, "Unnamed: 6"], axis=1, inplace=True)
-        # Renaming some indices
-        rename = {
-            "Households": "Residential",
-            "Commercial & public services": "Services",
-            "Domestic navigation": "Domestic Navigation",
-        }
-        for name, rename in rename.items():
-            eurostat.index = eurostat.index.set_levels(
-                eurostat.index.levels[3].where(
-                    eurostat.index.levels[3] != name, rename
-                ),
-                level=3,
-            )
-        new_index = eurostat.index.set_levels(
-            eurostat.index.levels[2].where(
-                eurostat.index.levels[2] != "International maritime bunkers", "Bunkers"
-            ),
-            level=2,
-        )
-        eurostat.index = new_index
-
-        eurostat.rename(columns={"Total": "Total all products"}, inplace=True)
-        eurostat.index = eurostat.index.set_levels(
-            eurostat.index.levels[0].where(eurostat.index.levels[0] != "UK", "GB"),
-            level=0,
-        )
-
-        df = eurostat * 11.63 / 1e3
->>>>>>> ace51b9e
 
     return df
 
@@ -812,7 +699,6 @@
     co2 = eea_co2.reindex(countries)
 
     for ct in pd.Index(countries).intersection(["BA", "RS", "AL", "ME", "MK"]):
-<<<<<<< HEAD
         mappings = {
             "electricity": (ct, "+", "Electricity & heat generation", np.nan),
             "residential non-elec": (ct, "+", "+", "Residential"),
@@ -829,51 +715,6 @@
             "agriculture": (eurostat_co2.index.get_level_values(0) == ct)
             & eurostat_co2.index.isin(["Agriculture & forestry", "Fishing"], level=3),
         }
-=======
-        if report_year != 2023:
-            mappings = {
-                "electricity": (
-                    ct,
-                    "+",
-                    "Conventional Thermal Power Stations",
-                    "of which From Coal",
-                ),
-                "residential non-elec": (ct, "+", "+", "Residential"),
-                "services non-elec": (ct, "+", "+", "Services"),
-                "road non-elec": (ct, "+", "+", "Road"),
-                "rail non-elec": (ct, "+", "+", "Rail"),
-                "domestic navigation": (ct, "+", "+", "Domestic Navigation"),
-                "international navigation": (ct, "-", "Bunkers"),
-                "domestic aviation": (ct, "+", "+", "Domestic aviation"),
-                "international aviation": (ct, "+", "+", "International aviation"),
-                # does not include industrial process emissions or fuel processing/refining
-                "industrial non-elec": (ct, "+", "Industry"),
-                # does not include non-energy emissions
-                "agriculture": (eurostat_co2.index.get_level_values(0) == ct)
-                & eurostat_co2.index.isin(
-                    ["Agriculture / Forestry", "Fishing"], level=3
-                ),
-            }
-        else:
-            mappings = {
-                "electricity": (ct, "+", "Electricity & heat generation", np.nan),
-                "residential non-elec": (ct, "+", "+", "Residential"),
-                "services non-elec": (ct, "+", "+", "Services"),
-                "road non-elec": (ct, "+", "+", "Road"),
-                "rail non-elec": (ct, "+", "+", "Rail"),
-                "domestic navigation": (ct, "+", "+", "Domestic Navigation"),
-                "international navigation": (ct, "-", "Bunkers"),
-                "domestic aviation": (ct, "+", "+", "Domestic aviation"),
-                "international aviation": (ct, "-", "International aviation"),
-                # does not include industrial process emissions or fuel processing/refining
-                "industrial non-elec": (ct, "+", "Industry sector"),
-                # does not include non-energy emissions
-                "agriculture": (eurostat_co2.index.get_level_values(0) == ct)
-                & eurostat_co2.index.isin(
-                    ["Agriculture & forestry", "Fishing"], level=3
-                ),
-            }
->>>>>>> ace51b9e
 
         for i, mi in mappings.items():
             co2.at[ct, i] = eurostat_co2.loc[mi].sum()
@@ -925,7 +766,6 @@
     missing data: ['passenger car efficiency', 'passenger cars']
     """
     # read in the eurostat data for 2015
-<<<<<<< HEAD
     eurostat_2015 = build_eurostat(input_eurostat, countries, 2023, 2015)[["Total all products", "Electricity"]]
     eurostat_year = eurostat[["Total all products", "Electricity"]]
     # calculate the ratio of the two data sets
@@ -986,90 +826,6 @@
     'total international aviation passenger',
     'total international aviation freight',
     'total international aviation'
-=======
-    eurostat_2015 = build_eurostat(input_eurostat, countries, 2023, 2015)[
-        ["Total all products", "Electricity"]
-    ]
-    # eurostat_2015 = eurostat_2015.rename(index={'GB': 'UK'}, level=0)
-    eurostat_year = eurostat[["Total all products", "Electricity"]]
-    # calculate the ratio of the two data sets
-    ratio = eurostat_year / eurostat_2015
-    ratio = ratio.droplevel([1, 4])
-    ratio.rename(
-        columns={"Total all products": "total", "Electricity": "ele"}, inplace=True
-    )
-    ratio = ratio.rename(index={"GB": "UK"}, level=0)
-
-    residential_total = [
-        "total residential space",
-        "total residential water",
-        "total residential cooking",
-        "total residential",
-        "derived heat residential",
-        "thermal uses residential",
-    ]
-    residential_ele = [
-        "electricity residential space",
-        "electricity residential water",
-        "electricity residential cooking",
-        "electricity residential",
-    ]
-
-    service_total = [
-        "total services space",
-        "total services water",
-        "total services cooking",
-        "total services",
-        "derived heat services",
-        "thermal uses services",
-    ]
-    service_ele = [
-        "electricity services space",
-        "electricity services water",
-        "electricity services cooking",
-        "electricity services",
-    ]
-
-    agri_total = [
-        "total agriculture heat",
-        "total agriculture machinery",
-        "total agriculture",
-    ]
-    agri_ele = [
-        "total agriculture electricity",
-    ]
-
-    road_total = [
-        "total road",
-        "total passenger cars",
-        "total other road passenger",
-        "total light duty road freight",
-    ]
-    road_ele = [
-        "electricity road",
-        "electricity passenger cars",
-        "electricity other road passenger",
-        "electricity light duty road freight",
-    ]
-
-    rail_total = [
-        "total rail",
-        "total rail passenger",
-        "total rail freight",
-    ]
-    rail_ele = [
-        "electricity rail",
-        "electricity rail passenger",
-        "electricity rail freight",
-    ]
-
-    avia_inter = [
-        "total aviation passenger",
-        "total aviation freight",
-        "total international aviation passenger",
-        "total international aviation freight",
-        "total international aviation",
->>>>>>> ace51b9e
     ]
     avia_domestic = [
         "total domestic aviation passenger",
@@ -1079,7 +835,6 @@
     navigation = [
         "total domestic navigation",
     ]
-<<<<<<< HEAD
 
     for country in idees_countries:
         for sector, mapping in mappings.items():
@@ -1092,36 +847,6 @@
         avi_i = ratio.loc[(country, 'International aviation', slice(None))]
         energy.loc[country, avia_inter] *= avi_i[['total']].iloc[0,0]
         energy.loc[country, avia_domestic] *= avi_d[['total']].iloc[0,0]
-=======
-
-    idees_countries = idees_countries.repalce({"GB": "UK", "GR": "EL"})
-
-    for country in idees_countries:
-        res = ratio.loc[(country, slice(None), "Residential")]
-        energy.loc[country, residential_total] *= res[["total"]].iloc[0, 0]
-        energy.loc[country, residential_ele] *= res[["ele"]].iloc[0, 0]
-
-        ser = ratio.loc[(country, slice(None), "Services")]
-        energy.loc[country, service_total] *= ser[["total"]].iloc[0, 0]
-        energy.loc[country, service_ele] *= ser[["ele"]].iloc[0, 0]
-
-        agri = ratio.loc[(country, slice(None), "Agriculture & forestry")]
-        energy.loc[country, agri_total] *= agri[["total"]].iloc[0, 0]
-        energy.loc[country, agri_ele] *= agri[["ele"]].iloc[0, 0]
-
-        road = ratio.loc[(country, slice(None), "Road")]
-        energy.loc[country, road_total] *= road[["total"]].iloc[0, 0]
-        energy.loc[country, road_ele] *= road[["ele"]].iloc[0, 0]
-
-        rail = ratio.loc[(country, slice(None), "Rail")]
-        energy.loc[country, rail_total] *= rail[["total"]].iloc[0, 0]
-        energy.loc[country, rail_ele] *= rail[["ele"]].iloc[0, 0]
-
-        avi_d = ratio.loc[(country, slice(None), "Domestic aviation")]
-        avi_i = ratio.loc[(country, "International aviation", slice(None))]
-        energy.loc[country, avia_inter] *= avi_i[["total"]].iloc[0, 0]
-        energy.loc[country, avia_domestic] *= avi_d[["total"]].iloc[0, 0]
->>>>>>> ace51b9e
 
         nav = ratio.loc[(country, slice(None), "Domestic Navigation")]
         energy.loc[country, navigation] *= nav[["total"]].iloc[0, 0]
